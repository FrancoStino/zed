--- conflicted
+++ resolved
@@ -5,21 +5,13 @@
 use futures::future::BoxFuture;
 use futures::{select_biased, AsyncWriteExt, FutureExt as _};
 use git2::BranchType;
-<<<<<<< HEAD
-use gpui::{BackgroundExecutor, SharedString};
-=======
 use gpui::{AsyncApp, BackgroundExecutor, SharedString};
->>>>>>> 7354ef91
 use parking_lot::Mutex;
 use rope::Rope;
 use schemars::JsonSchema;
 use serde::Deserialize;
 use std::borrow::{Borrow, Cow};
 use std::ffi::{OsStr, OsString};
-<<<<<<< HEAD
-=======
-use std::future;
->>>>>>> 7354ef91
 use std::path::Component;
 use std::process::{ExitStatus, Stdio};
 use std::sync::LazyLock;
@@ -169,12 +161,8 @@
     /// Returns the contents of an entry in the repository's index, or None if there is no entry for the given path.
     ///
     /// Also returns `None` for symlinks.
-<<<<<<< HEAD
     fn load_index_text(&self, index: Option<GitIndex>, path: RepoPath)
         -> BoxFuture<Option<String>>;
-=======
-    fn load_index_text(&self, path: RepoPath) -> BoxFuture<Option<String>>;
->>>>>>> 7354ef91
 
     /// Returns the contents of an entry in the repository's HEAD, or None if HEAD does not exist or has no entry for the given path.
     ///
@@ -196,16 +184,12 @@
 
     fn merge_head_shas(&self) -> Vec<String>;
 
-<<<<<<< HEAD
     fn status(
         &self,
         index: Option<GitIndex>,
         path_prefixes: &[RepoPath],
     ) -> BoxFuture<'static, Result<GitStatus>>;
-=======
-    fn status(&self, path_prefixes: &[RepoPath]) -> BoxFuture<'static, Result<GitStatus>>;
     fn status_blocking(&self, path_prefixes: &[RepoPath]) -> Result<GitStatus>;
->>>>>>> 7354ef91
 
     fn branches(&self) -> BoxFuture<Result<Vec<Branch>>>;
 
@@ -273,12 +257,9 @@
         options: Option<PushOptions>,
         askpass: AskPassSession,
         env: HashMap<String, String>,
-<<<<<<< HEAD
-=======
         // This method takes an AsyncApp to ensure it's invoked on the main thread,
         // otherwise git-credentials-manager won't work.
         cx: AsyncApp,
->>>>>>> 7354ef91
     ) -> BoxFuture<Result<RemoteCommandOutput>>;
 
     fn pull(
@@ -287,24 +268,18 @@
         upstream_name: String,
         askpass: AskPassSession,
         env: HashMap<String, String>,
-<<<<<<< HEAD
-=======
         // This method takes an AsyncApp to ensure it's invoked on the main thread,
         // otherwise git-credentials-manager won't work.
         cx: AsyncApp,
->>>>>>> 7354ef91
     ) -> BoxFuture<Result<RemoteCommandOutput>>;
 
     fn fetch(
         &self,
         askpass: AskPassSession,
         env: HashMap<String, String>,
-<<<<<<< HEAD
-=======
         // This method takes an AsyncApp to ensure it's invoked on the main thread,
         // otherwise git-credentials-manager won't work.
         cx: AsyncApp,
->>>>>>> 7354ef91
     ) -> BoxFuture<Result<RemoteCommandOutput>>;
 
     fn get_remotes(&self, branch_name: Option<String>) -> BoxFuture<Result<Vec<Remote>>>;
@@ -316,11 +291,7 @@
     fn diff(&self, diff: DiffType) -> BoxFuture<Result<String>>;
 
     /// Creates a checkpoint for the repository.
-<<<<<<< HEAD
     fn checkpoint(&self) -> BoxFuture<'static, Result<GitRepositoryCheckpoint>>;
-=======
-    fn checkpoint(&self) -> BoxFuture<Result<GitRepositoryCheckpoint>>;
->>>>>>> 7354ef91
 
     /// Resets to a previously-created checkpoint.
     fn restore_checkpoint(&self, checkpoint: GitRepositoryCheckpoint) -> BoxFuture<Result<()>>;
@@ -334,7 +305,6 @@
 
     /// Deletes a previously-created checkpoint.
     fn delete_checkpoint(&self, checkpoint: GitRepositoryCheckpoint) -> BoxFuture<Result<()>>;
-<<<<<<< HEAD
 
     /// Computes a diff between two checkpoints.
     fn diff_checkpoints(
@@ -346,8 +316,6 @@
     fn create_index(&self) -> BoxFuture<Result<GitIndex>>;
 
     fn apply_diff(&self, index: GitIndex, diff: String) -> BoxFuture<Result<()>>;
-=======
->>>>>>> 7354ef91
 }
 
 pub enum DiffType {
@@ -514,7 +482,6 @@
         .boxed()
     }
 
-<<<<<<< HEAD
     fn load_index_text(
         &self,
         index: Option<GitIndex>,
@@ -591,33 +558,6 @@
                         None
                     }
                 }
-=======
-    fn load_index_text(&self, path: RepoPath) -> BoxFuture<Option<String>> {
-        let repo = self.repository.clone();
-        self.executor
-            .spawn(async move {
-                fn logic(repo: &git2::Repository, path: &RepoPath) -> Result<Option<String>> {
-                    // This check is required because index.get_path() unwraps internally :(
-                    check_path_to_repo_path_errors(path)?;
-
-                    let mut index = repo.index()?;
-                    index.read(false)?;
-
-                    const STAGE_NORMAL: i32 = 0;
-                    let oid = match index.get_path(path, STAGE_NORMAL) {
-                        Some(entry) if entry.mode != GIT_MODE_SYMLINK => entry.id,
-                        _ => return Ok(None),
-                    };
-
-                    let content = repo.find_blob(oid)?.content().to_owned();
-                    Ok(Some(String::from_utf8(content)?))
-                }
-                match logic(&repo.lock(), &path) {
-                    Ok(value) => return value,
-                    Err(err) => log::error!("Error loading index text: {:?}", err),
-                }
-                None
->>>>>>> 7354ef91
             })
             .boxed()
     }
@@ -736,7 +676,6 @@
         shas
     }
 
-<<<<<<< HEAD
     fn status(
         &self,
         index: Option<GitIndex>,
@@ -769,19 +708,6 @@
                     .parse()
             })
             .boxed()
-=======
-    fn status(&self, path_prefixes: &[RepoPath]) -> BoxFuture<'static, Result<GitStatus>> {
-        let working_directory = self.working_directory();
-        let git_binary_path = self.git_binary_path.clone();
-        let executor = self.executor.clone();
-        let args = git_status_args(path_prefixes);
-        self.executor
-            .spawn(async move {
-                let working_directory = working_directory?;
-                let git = GitBinary::new(git_binary_path, working_directory, executor);
-                git.run(&args).await?.parse()
-            })
-            .boxed()
     }
 
     fn status_blocking(&self, path_prefixes: &[RepoPath]) -> Result<GitStatus> {
@@ -796,7 +722,6 @@
             let stderr = String::from_utf8_lossy(&output.stderr);
             Err(anyhow!("git status failed: {}", stderr))
         }
->>>>>>> 7354ef91
     }
 
     fn branches(&self) -> BoxFuture<Result<Vec<Branch>>> {
@@ -1041,10 +966,7 @@
         options: Option<PushOptions>,
         ask_pass: AskPassSession,
         env: HashMap<String, String>,
-<<<<<<< HEAD
-=======
         _cx: AsyncApp,
->>>>>>> 7354ef91
     ) -> BoxFuture<Result<RemoteCommandOutput>> {
         let working_directory = self.working_directory();
         async move {
@@ -1081,6 +1003,7 @@
         remote_name: String,
         ask_pass: AskPassSession,
         env: HashMap<String, String>,
+        _cx: AsyncApp,
     ) -> BoxFuture<Result<RemoteCommandOutput>> {
         let working_directory = self.working_directory();
         async {
@@ -1107,6 +1030,7 @@
         &self,
         ask_pass: AskPassSession,
         env: HashMap<String, String>,
+        _cx: AsyncApp,
     ) -> BoxFuture<Result<RemoteCommandOutput>> {
         let working_directory = self.working_directory();
         async {
@@ -1236,11 +1160,7 @@
             .boxed()
     }
 
-<<<<<<< HEAD
     fn checkpoint(&self) -> BoxFuture<'static, Result<GitRepositoryCheckpoint>> {
-=======
-    fn checkpoint(&self) -> BoxFuture<Result<GitRepositoryCheckpoint>> {
->>>>>>> 7354ef91
         let working_directory = self.working_directory();
         let git_binary_path = self.git_binary_path.clone();
         let executor = self.executor.clone();
@@ -1356,7 +1276,6 @@
                 }
             })
             .boxed()
-<<<<<<< HEAD
     }
 
     fn delete_checkpoint(&self, checkpoint: GitRepositoryCheckpoint) -> BoxFuture<Result<()>> {
@@ -1379,11 +1298,6 @@
         base_checkpoint: GitRepositoryCheckpoint,
         target_checkpoint: GitRepositoryCheckpoint,
     ) -> BoxFuture<Result<String>> {
-=======
-    }
-
-    fn delete_checkpoint(&self, checkpoint: GitRepositoryCheckpoint) -> BoxFuture<Result<()>> {
->>>>>>> 7354ef91
         let working_directory = self.working_directory();
         let git_binary_path = self.git_binary_path.clone();
 
@@ -1392,7 +1306,6 @@
             .spawn(async move {
                 let working_directory = working_directory?;
                 let git = GitBinary::new(git_binary_path, working_directory, executor);
-<<<<<<< HEAD
                 git.run(&[
                     "diff",
                     "--find-renames",
@@ -1435,9 +1348,6 @@
                     git.run_with_stdin(&["apply", "--cached", "-"], diff).await
                 })
                 .await?;
-=======
-                git.run(&["update-ref", "-d", &checkpoint.ref_name]).await?;
->>>>>>> 7354ef91
                 Ok(())
             })
             .boxed()
@@ -1520,7 +1430,6 @@
         Ok(result)
     }
 
-<<<<<<< HEAD
     pub async fn with_index<R>(
         &mut self,
         index: GitIndex,
@@ -1547,23 +1456,13 @@
             .join(format!("index-{}.tmp", index.id.to_string()))
     }
 
-=======
->>>>>>> 7354ef91
     pub async fn run<S>(&self, args: impl IntoIterator<Item = S>) -> Result<String>
     where
         S: AsRef<OsStr>,
     {
-<<<<<<< HEAD
         let mut stdout = self.run_raw(args).await?;
         if stdout.chars().last() == Some('\n') {
             stdout.pop();
-=======
-        let mut command = new_smol_command(&self.git_binary_path);
-        command.current_dir(&self.working_directory);
-        command.args(args);
-        if let Some(index_file_path) = self.index_file_path.as_ref() {
-            command.env("GIT_INDEX_FILE", index_file_path);
->>>>>>> 7354ef91
         }
         Ok(stdout)
     }
@@ -2068,11 +1967,7 @@
             "content2"
         );
         assert_eq!(
-<<<<<<< HEAD
             repo.status(None, &[]).await.unwrap().entries.as_ref(),
-=======
-            repo.status(&[]).await.unwrap().entries.as_ref(),
->>>>>>> 7354ef91
             &[
                 (RepoPath::from_str("new_file1"), FileStatus::Untracked),
                 (RepoPath::from_str("new_file2"), FileStatus::Untracked)
