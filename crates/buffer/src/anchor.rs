<<<<<<< HEAD
use crate::FullOffset;

use super::{Buffer, Content, FromAnchor, Point, ToOffset};
use anyhow::Result;
use std::{cmp::Ordering, ops::Range};
use sum_tree::{Bias, SumTree};
=======
use super::{Buffer, Content, Point};
use anyhow::Result;
use std::{
    cmp::Ordering,
    fmt::{Debug, Formatter},
    ops::Range,
};
use sum_tree::Bias;
>>>>>>> 2952f2c9

#[derive(Clone, Eq, PartialEq, Debug, Hash)]
pub struct Anchor {
    pub full_offset: FullOffset,
    pub bias: Bias,
    pub version: clock::Global,
}

#[derive(Clone)]
pub struct AnchorMap<T> {
    pub(crate) version: clock::Global,
    pub(crate) entries: Vec<((FullOffset, Bias), T)>,
}

#[derive(Clone)]
pub struct AnchorSet(pub(crate) AnchorMap<()>);

#[derive(Clone)]
pub struct AnchorRangeMap<T> {
    pub(crate) version: clock::Global,
    pub(crate) entries: Vec<(Range<(FullOffset, Bias)>, T)>,
}

#[derive(Clone)]
pub struct AnchorRangeSet(pub(crate) AnchorRangeMap<()>);

#[derive(Clone)]
pub struct AnchorRangeMultimap<T: Clone> {
    pub(crate) entries: SumTree<AnchorRangeMultimapEntry<T>>,
    pub(crate) version: clock::Global,
    pub(crate) start_bias: Bias,
    pub(crate) end_bias: Bias,
}

#[derive(Clone)]
pub(crate) struct AnchorRangeMultimapEntry<T> {
    pub(crate) range: FullOffsetRange,
    pub(crate) value: T,
}

#[derive(Clone, Debug)]
pub(crate) struct FullOffsetRange {
    pub(crate) start: FullOffset,
    pub(crate) end: FullOffset,
}

#[derive(Clone, Debug)]
pub(crate) struct AnchorRangeMultimapSummary {
    start: FullOffset,
    end: FullOffset,
    min_start: FullOffset,
    max_end: FullOffset,
    count: usize,
}

impl Anchor {
    pub fn min() -> Self {
        Self {
            full_offset: FullOffset(0),
            bias: Bias::Left,
            version: Default::default(),
        }
    }

    pub fn max() -> Self {
        Self {
            full_offset: FullOffset::MAX,
            bias: Bias::Right,
            version: Default::default(),
        }
    }

    pub fn cmp<'a>(&self, other: &Anchor, buffer: impl Into<Content<'a>>) -> Result<Ordering> {
        let buffer = buffer.into();

        if self == other {
            return Ok(Ordering::Equal);
        }

        let offset_comparison = if self.version == other.version {
            self.full_offset.cmp(&other.full_offset)
        } else {
            buffer
                .full_offset_for_anchor(self)
                .cmp(&buffer.full_offset_for_anchor(other))
        };

        Ok(offset_comparison.then_with(|| self.bias.cmp(&other.bias)))
    }

    pub fn bias_left(&self, buffer: &Buffer) -> Anchor {
        if self.bias == Bias::Left {
            self.clone()
        } else {
            buffer.anchor_before(self)
        }
    }

    pub fn bias_right(&self, buffer: &Buffer) -> Anchor {
        if self.bias == Bias::Right {
            self.clone()
        } else {
            buffer.anchor_after(self)
        }
    }
}

impl<T> AnchorMap<T> {
    pub fn version(&self) -> &clock::Global {
        &self.version
    }

    pub fn len(&self) -> usize {
        self.entries.len()
    }

    pub fn offsets<'a>(
        &'a self,
        content: impl Into<Content<'a>> + 'a,
    ) -> impl Iterator<Item = (usize, &'a T)> + 'a {
        let content = content.into();
        content
            .summaries_for_anchors(self)
            .map(move |(sum, value)| (sum.bytes, value))
    }

    pub fn points<'a>(
        &'a self,
        content: impl Into<Content<'a>> + 'a,
    ) -> impl Iterator<Item = (Point, &'a T)> + 'a {
        let content = content.into();
        content
            .summaries_for_anchors(self)
            .map(move |(sum, value)| (sum.lines, value))
    }
}

impl AnchorSet {
    pub fn version(&self) -> &clock::Global {
        &self.0.version
    }

    pub fn len(&self) -> usize {
        self.0.len()
    }

    pub fn offsets<'a>(
        &'a self,
        content: impl Into<Content<'a>> + 'a,
    ) -> impl Iterator<Item = usize> + 'a {
        self.0.offsets(content).map(|(offset, _)| offset)
    }

    pub fn points<'a>(
        &'a self,
        content: impl Into<Content<'a>> + 'a,
    ) -> impl Iterator<Item = Point> + 'a {
        self.0.points(content).map(|(point, _)| point)
    }
}

impl<T> AnchorRangeMap<T> {
    pub fn version(&self) -> &clock::Global {
        &self.version
    }

    pub fn len(&self) -> usize {
        self.entries.len()
    }

    pub fn from_raw(version: clock::Global, entries: Vec<(Range<(usize, Bias)>, T)>) -> Self {
        Self { version, entries }
    }

    pub fn raw_entries(&self) -> &[(Range<(usize, Bias)>, T)] {
        &self.entries
    }

    pub fn point_ranges<'a>(
        &'a self,
        content: impl Into<Content<'a>> + 'a,
    ) -> impl Iterator<Item = (Range<Point>, &'a T)> + 'a {
        let content = content.into();
        content
            .summaries_for_anchor_ranges(self)
            .map(move |(range, value)| ((range.start.lines..range.end.lines), value))
    }

    pub fn offset_ranges<'a>(
        &'a self,
        content: impl Into<Content<'a>> + 'a,
    ) -> impl Iterator<Item = (Range<usize>, &'a T)> + 'a {
        let content = content.into();
        content
            .summaries_for_anchor_ranges(self)
            .map(move |(range, value)| ((range.start.bytes..range.end.bytes), value))
    }
}

impl<T: PartialEq> PartialEq for AnchorRangeMap<T> {
    fn eq(&self, other: &Self) -> bool {
        self.version == other.version && self.entries == other.entries
    }
}

impl<T: Eq> Eq for AnchorRangeMap<T> {}

impl<T: Debug> Debug for AnchorRangeMap<T> {
    fn fmt(&self, f: &mut Formatter<'_>) -> Result<(), std::fmt::Error> {
        let mut f = f.debug_map();
        for (range, value) in &self.entries {
            f.key(range);
            f.value(value);
        }
        f.finish()
    }
}

impl Debug for AnchorRangeSet {
    fn fmt(&self, f: &mut Formatter<'_>) -> std::fmt::Result {
        let mut f = f.debug_set();
        for (range, _) in &self.0.entries {
            f.entry(range);
        }
        f.finish()
    }
}

impl AnchorRangeSet {
    pub fn len(&self) -> usize {
        self.0.len()
    }

    pub fn version(&self) -> &clock::Global {
        self.0.version()
    }

    pub fn offset_ranges<'a>(
        &'a self,
        content: impl Into<Content<'a>> + 'a,
    ) -> impl Iterator<Item = Range<usize>> + 'a {
        self.0.offset_ranges(content).map(|(range, _)| range)
    }

    pub fn point_ranges<'a>(
        &'a self,
        content: impl Into<Content<'a>> + 'a,
    ) -> impl Iterator<Item = Range<Point>> + 'a {
        self.0.point_ranges(content).map(|(range, _)| range)
    }
}

impl<T: Clone> Default for AnchorRangeMultimap<T> {
    fn default() -> Self {
        Self {
            entries: Default::default(),
            version: Default::default(),
            start_bias: Bias::Left,
            end_bias: Bias::Left,
        }
    }
}

impl<T: Clone> AnchorRangeMultimap<T> {
    pub fn intersecting_ranges<'a, I, O>(
        &'a self,
        range: Range<I>,
        content: Content<'a>,
        inclusive: bool,
    ) -> impl Iterator<Item = (usize, Range<O>, &T)> + 'a
    where
        I: ToOffset,
        O: FromAnchor,
    {
        let end_bias = if inclusive { Bias::Right } else { Bias::Left };
        let range = range.start.to_full_offset(&content, Bias::Left)
            ..range.end.to_full_offset(&content, end_bias);
        let mut cursor = self.entries.filter::<_, usize>(
            {
                let content = content.clone();
                let mut endpoint = Anchor {
                    full_offset: FullOffset(0),
                    bias: Bias::Right,
                    version: self.version.clone(),
                };
                move |summary: &AnchorRangeMultimapSummary| {
                    endpoint.full_offset = summary.max_end;
                    endpoint.bias = self.end_bias;
                    let max_end = endpoint.to_full_offset(&content, self.end_bias);
                    let start_cmp = range.start.cmp(&max_end);

                    endpoint.full_offset = summary.min_start;
                    endpoint.bias = self.start_bias;
                    let min_start = endpoint.to_full_offset(&content, self.start_bias);
                    let end_cmp = range.end.cmp(&min_start);

                    if inclusive {
                        start_cmp <= Ordering::Equal && end_cmp >= Ordering::Equal
                    } else {
                        start_cmp == Ordering::Less && end_cmp == Ordering::Greater
                    }
                }
            },
            &(),
        );

        std::iter::from_fn({
            let mut endpoint = Anchor {
                full_offset: FullOffset(0),
                bias: Bias::Left,
                version: self.version.clone(),
            };
            move || {
                if let Some(item) = cursor.item() {
                    let ix = *cursor.start();
                    endpoint.full_offset = item.range.start;
                    endpoint.bias = self.start_bias;
                    let start = O::from_anchor(&endpoint, &content);
                    endpoint.full_offset = item.range.end;
                    endpoint.bias = self.end_bias;
                    let end = O::from_anchor(&endpoint, &content);
                    let value = &item.value;
                    cursor.next(&());
                    Some((ix, start..end, value))
                } else {
                    None
                }
            }
        })
    }
}

impl<T: Clone> sum_tree::Item for AnchorRangeMultimapEntry<T> {
    type Summary = AnchorRangeMultimapSummary;

    fn summary(&self) -> Self::Summary {
        AnchorRangeMultimapSummary {
            start: self.range.start,
            end: self.range.end,
            min_start: self.range.start,
            max_end: self.range.end,
            count: 1,
        }
    }
}

impl Default for AnchorRangeMultimapSummary {
    fn default() -> Self {
        Self {
            start: FullOffset(0),
            end: FullOffset::MAX,
            min_start: FullOffset::MAX,
            max_end: FullOffset(0),
            count: 0,
        }
    }
}

impl sum_tree::Summary for AnchorRangeMultimapSummary {
    type Context = ();

    fn add_summary(&mut self, other: &Self, _: &Self::Context) {
        self.min_start = self.min_start.min(other.min_start);
        self.max_end = self.max_end.max(other.max_end);

        #[cfg(debug_assertions)]
        {
            let start_comparison = self.start.cmp(&other.start);
            assert!(start_comparison <= Ordering::Equal);
            if start_comparison == Ordering::Equal {
                assert!(self.end.cmp(&other.end) >= Ordering::Equal);
            }
        }

        self.start = other.start;
        self.end = other.end;
        self.count += other.count;
    }
}

impl Default for FullOffsetRange {
    fn default() -> Self {
        Self {
            start: FullOffset(0),
            end: FullOffset::MAX,
        }
    }
}

impl<'a> sum_tree::Dimension<'a, AnchorRangeMultimapSummary> for usize {
    fn add_summary(&mut self, summary: &'a AnchorRangeMultimapSummary, _: &()) {
        *self += summary.count;
    }
}

impl<'a> sum_tree::Dimension<'a, AnchorRangeMultimapSummary> for FullOffsetRange {
    fn add_summary(&mut self, summary: &'a AnchorRangeMultimapSummary, _: &()) {
        self.start = summary.start;
        self.end = summary.end;
    }
}

impl<'a> sum_tree::SeekTarget<'a, AnchorRangeMultimapSummary, FullOffsetRange> for FullOffsetRange {
    fn cmp(&self, cursor_location: &FullOffsetRange, _: &()) -> Ordering {
        Ord::cmp(&self.start, &cursor_location.start)
            .then_with(|| Ord::cmp(&cursor_location.end, &self.end))
    }
}

pub trait AnchorRangeExt {
    fn cmp<'a>(&self, b: &Range<Anchor>, buffer: impl Into<Content<'a>>) -> Result<Ordering>;
}

impl AnchorRangeExt for Range<Anchor> {
    fn cmp<'a>(&self, other: &Range<Anchor>, buffer: impl Into<Content<'a>>) -> Result<Ordering> {
        let buffer = buffer.into();
        Ok(match self.start.cmp(&other.start, &buffer)? {
            Ordering::Equal => other.end.cmp(&self.end, buffer)?,
            ord @ _ => ord,
        })
    }
}<|MERGE_RESOLUTION|>--- conflicted
+++ resolved
@@ -1,20 +1,11 @@
-<<<<<<< HEAD
-use crate::FullOffset;
-
-use super::{Buffer, Content, FromAnchor, Point, ToOffset};
-use anyhow::Result;
-use std::{cmp::Ordering, ops::Range};
-use sum_tree::{Bias, SumTree};
-=======
-use super::{Buffer, Content, Point};
+use super::{Buffer, Content, FromAnchor, FullOffset, Point, ToOffset};
 use anyhow::Result;
 use std::{
     cmp::Ordering,
     fmt::{Debug, Formatter},
     ops::Range,
 };
-use sum_tree::Bias;
->>>>>>> 2952f2c9
+use sum_tree::{Bias, SumTree};
 
 #[derive(Clone, Eq, PartialEq, Debug, Hash)]
 pub struct Anchor {
@@ -185,11 +176,11 @@
         self.entries.len()
     }
 
-    pub fn from_raw(version: clock::Global, entries: Vec<(Range<(usize, Bias)>, T)>) -> Self {
+    pub fn from_raw(version: clock::Global, entries: Vec<(Range<(FullOffset, Bias)>, T)>) -> Self {
         Self { version, entries }
     }
 
-    pub fn raw_entries(&self) -> &[(Range<(usize, Bias)>, T)] {
+    pub fn raw_entries(&self) -> &[(Range<(FullOffset, Bias)>, T)] {
         &self.entries
     }
 
