use crate::{
    blame_entry_tooltip::{blame_entry_relative_timestamp, BlameEntryTooltip},
    code_context_menus::CodeActionsMenu,
    display_map::{
        Block, BlockContext, BlockStyle, DisplaySnapshot, HighlightedChunk, ToDisplayPoint,
    },
    editor_settings::{
        CurrentLineHighlight, DoubleClickInMultibuffer, MultiCursorModifier, ScrollBeyondLastLine,
        ShowScrollbar,
    },
    git::blame::{CommitDetails, GitBlame},
    hover_popover::{
        self, hover_at, HOVER_POPOVER_GAP, MIN_POPOVER_CHARACTER_WIDTH, MIN_POPOVER_LINE_HEIGHT,
    },
    hunk_diff::{diff_hunk_to_display, DisplayDiffHunk},
    hunk_status,
    items::BufferSearchHighlights,
    mouse_context_menu::{self, MenuPosition, MouseContextMenu},
    scroll::{axis_pair, scroll_amount::ScrollAmount, AxisPair},
    BlockId, ChunkReplacement, CursorShape, CustomBlockId, DisplayPoint, DisplayRow,
    DocumentHighlightRead, DocumentHighlightWrite, Editor, EditorMode, EditorSettings,
    EditorSnapshot, EditorStyle, ExpandExcerpts, FocusedBlock, GutterDimensions, HalfPageDown,
    HalfPageUp, HandleInput, HoveredCursor, HoveredHunk, InlineCompletion, JumpData, LineDown,
<<<<<<< HEAD
    LineUp, OpenExcerpts, PageDown, PageUp, Point, RowExt, RowInfo, RowRangeExt, SelectPhase,
    Selection, SoftWrap, ToPoint, CURSORS_VISIBLE_FOR, FILE_HEADER_HEIGHT,
=======
    LineUp, OpenExcerpts, PageDown, PageUp, Point, RowExt, RowRangeExt, SelectPhase, Selection,
    SoftWrap, ToPoint, ToggleFold, CURSORS_VISIBLE_FOR, FILE_HEADER_HEIGHT,
>>>>>>> 81c118d6
    GIT_BLAME_MAX_AUTHOR_CHARS_DISPLAYED, MAX_LINE_LEN, MULTI_BUFFER_EXCERPT_HEADER_HEIGHT,
};
use client::ParticipantIndex;
use collections::{BTreeMap, HashMap, HashSet};
use file_icons::FileIcons;
use git::{blame::BlameEntry, diff::DiffHunkStatus, Oid};
use gpui::{
    anchored, deferred, div, fill, outline, point, px, quad, relative, size, svg,
    transparent_black, Action, AnyElement, AvailableSpace, Axis, Bounds, ClickEvent, ClipboardItem,
    ContentMask, Corner, Corners, CursorStyle, DispatchPhase, Edges, Element, ElementInputHandler,
    Entity, FontId, GlobalElementId, Hitbox, Hsla, InteractiveElement, IntoElement, Length,
    ModifiersChangedEvent, MouseButton, MouseDownEvent, MouseMoveEvent, MouseUpEvent, PaintQuad,
    ParentElement, Pixels, ScrollDelta, ScrollWheelEvent, ShapedLine, SharedString, Size,
    StatefulInteractiveElement, Style, Styled, Subscription, TextRun, TextStyleRefinement, View,
    ViewContext, WeakView, WindowContext,
};
use itertools::Itertools;
use language::{
    language_settings::{
        IndentGuideBackgroundColoring, IndentGuideColoring, IndentGuideSettings,
        ShowWhitespaceSetting,
    },
    ChunkRendererContext,
};
use lsp::DiagnosticSeverity;
use multi_buffer::{
    Anchor, AnchorRangeExt, ExcerptId, ExcerptInfo, ExpandExcerptDirection, MultiBufferPoint,
    MultiBufferRow, MultiBufferSnapshot, ToOffset,
};
use project::{
    project_settings::{GitGutterSetting, ProjectSettings},
    ProjectPath,
};
use settings::Settings;
use smallvec::{smallvec, SmallVec};
use std::{
    any::TypeId,
    borrow::Cow,
    cmp::{self, Ordering},
    fmt::{self, Write},
    iter, mem,
    ops::{Deref, Range},
    rc::Rc,
    sync::Arc,
};
use sum_tree::Bias;
use theme::{ActiveTheme, Appearance, PlayerColor};
use ui::{h_flex, ButtonLike, ButtonStyle, ContextMenu, Tooltip};
use ui::{prelude::*, POPOVER_Y_PADDING};
use unicode_segmentation::UnicodeSegmentation;
use util::RangeExt;
use util::ResultExt;
use workspace::{item::Item, Workspace};

struct SelectionLayout {
    head: DisplayPoint,
    cursor_shape: CursorShape,
    is_newest: bool,
    is_local: bool,
    range: Range<DisplayPoint>,
    active_rows: Range<DisplayRow>,
    user_name: Option<SharedString>,
}

impl SelectionLayout {
    fn new<T: ToPoint + ToDisplayPoint + Clone>(
        selection: Selection<T>,
        line_mode: bool,
        cursor_shape: CursorShape,
        map: &DisplaySnapshot,
        is_newest: bool,
        is_local: bool,
        user_name: Option<SharedString>,
    ) -> Self {
        let point_selection = selection.map(|p| p.to_point(&map.buffer_snapshot));
        let display_selection = point_selection.map(|p| p.to_display_point(map));
        let mut range = display_selection.range();
        let mut head = display_selection.head();
        let mut active_rows = map.prev_line_boundary(point_selection.start).1.row()
            ..map.next_line_boundary(point_selection.end).1.row();

        // vim visual line mode
        if line_mode {
            let point_range = map.expand_to_line(point_selection.range());
            range = point_range.start.to_display_point(map)..point_range.end.to_display_point(map);
        }

        // any vim visual mode (including line mode)
        if (cursor_shape == CursorShape::Block || cursor_shape == CursorShape::Hollow)
            && !range.is_empty()
            && !selection.reversed
        {
            if head.column() > 0 {
                head = map.clip_point(DisplayPoint::new(head.row(), head.column() - 1), Bias::Left)
            } else if head.row().0 > 0 && head != map.max_point() {
                head = map.clip_point(
                    DisplayPoint::new(
                        head.row().previous_row(),
                        map.line_len(head.row().previous_row()),
                    ),
                    Bias::Left,
                );
                // updating range.end is a no-op unless you're cursor is
                // on the newline containing a multi-buffer divider
                // in which case the clip_point may have moved the head up
                // an additional row.
                range.end = DisplayPoint::new(head.row().next_row(), 0);
                active_rows.end = head.row();
            }
        }

        Self {
            head,
            cursor_shape,
            is_newest,
            is_local,
            range,
            active_rows,
            user_name,
        }
    }
}

pub struct EditorElement {
    editor: View<Editor>,
    style: EditorStyle,
}

type DisplayRowDelta = u32;

impl EditorElement {
    pub(crate) const SCROLLBAR_WIDTH: Pixels = px(15.);

    pub fn new(editor: &View<Editor>, style: EditorStyle) -> Self {
        Self {
            editor: editor.clone(),
            style,
        }
    }

    fn register_actions(&self, cx: &mut WindowContext) {
        let view = &self.editor;
        view.update(cx, |editor, cx| {
            for action in editor.editor_actions.borrow().values() {
                (action)(cx)
            }
        });

        crate::rust_analyzer_ext::apply_related_actions(view, cx);
        crate::clangd_ext::apply_related_actions(view, cx);
        register_action(view, cx, Editor::open_context_menu);
        register_action(view, cx, Editor::move_left);
        register_action(view, cx, Editor::move_right);
        register_action(view, cx, Editor::move_down);
        register_action(view, cx, Editor::move_down_by_lines);
        register_action(view, cx, Editor::select_down_by_lines);
        register_action(view, cx, Editor::move_up);
        register_action(view, cx, Editor::move_up_by_lines);
        register_action(view, cx, Editor::select_up_by_lines);
        register_action(view, cx, Editor::select_page_down);
        register_action(view, cx, Editor::select_page_up);
        register_action(view, cx, Editor::cancel);
        register_action(view, cx, Editor::newline);
        register_action(view, cx, Editor::newline_above);
        register_action(view, cx, Editor::newline_below);
        register_action(view, cx, Editor::backspace);
        register_action(view, cx, Editor::delete);
        register_action(view, cx, Editor::tab);
        register_action(view, cx, Editor::tab_prev);
        register_action(view, cx, Editor::indent);
        register_action(view, cx, Editor::outdent);
        register_action(view, cx, Editor::autoindent);
        register_action(view, cx, Editor::delete_line);
        register_action(view, cx, Editor::join_lines);
        register_action(view, cx, Editor::sort_lines_case_sensitive);
        register_action(view, cx, Editor::sort_lines_case_insensitive);
        register_action(view, cx, Editor::reverse_lines);
        register_action(view, cx, Editor::shuffle_lines);
        register_action(view, cx, Editor::convert_to_upper_case);
        register_action(view, cx, Editor::convert_to_lower_case);
        register_action(view, cx, Editor::convert_to_title_case);
        register_action(view, cx, Editor::convert_to_snake_case);
        register_action(view, cx, Editor::convert_to_kebab_case);
        register_action(view, cx, Editor::convert_to_upper_camel_case);
        register_action(view, cx, Editor::convert_to_lower_camel_case);
        register_action(view, cx, Editor::convert_to_opposite_case);
        register_action(view, cx, Editor::delete_to_previous_word_start);
        register_action(view, cx, Editor::delete_to_previous_subword_start);
        register_action(view, cx, Editor::delete_to_next_word_end);
        register_action(view, cx, Editor::delete_to_next_subword_end);
        register_action(view, cx, Editor::delete_to_beginning_of_line);
        register_action(view, cx, Editor::delete_to_end_of_line);
        register_action(view, cx, Editor::cut_to_end_of_line);
        register_action(view, cx, Editor::duplicate_line_up);
        register_action(view, cx, Editor::duplicate_line_down);
        register_action(view, cx, Editor::duplicate_selection);
        register_action(view, cx, Editor::move_line_up);
        register_action(view, cx, Editor::move_line_down);
        register_action(view, cx, Editor::transpose);
        register_action(view, cx, Editor::rewrap);
        register_action(view, cx, Editor::cut);
        register_action(view, cx, Editor::kill_ring_cut);
        register_action(view, cx, Editor::kill_ring_yank);
        register_action(view, cx, Editor::copy);
        register_action(view, cx, Editor::paste);
        register_action(view, cx, Editor::undo);
        register_action(view, cx, Editor::redo);
        register_action(view, cx, Editor::move_page_up);
        register_action(view, cx, Editor::move_page_down);
        register_action(view, cx, Editor::next_screen);
        register_action(view, cx, Editor::scroll_cursor_top);
        register_action(view, cx, Editor::scroll_cursor_center);
        register_action(view, cx, Editor::scroll_cursor_bottom);
        register_action(view, cx, Editor::scroll_cursor_center_top_bottom);
        register_action(view, cx, |editor, _: &LineDown, cx| {
            editor.scroll_screen(&ScrollAmount::Line(1.), cx)
        });
        register_action(view, cx, |editor, _: &LineUp, cx| {
            editor.scroll_screen(&ScrollAmount::Line(-1.), cx)
        });
        register_action(view, cx, |editor, _: &HalfPageDown, cx| {
            editor.scroll_screen(&ScrollAmount::Page(0.5), cx)
        });
        register_action(view, cx, |editor, HandleInput(text): &HandleInput, cx| {
            if text.is_empty() {
                return;
            }
            editor.handle_input(text, cx);
        });
        register_action(view, cx, |editor, _: &HalfPageUp, cx| {
            editor.scroll_screen(&ScrollAmount::Page(-0.5), cx)
        });
        register_action(view, cx, |editor, _: &PageDown, cx| {
            editor.scroll_screen(&ScrollAmount::Page(1.), cx)
        });
        register_action(view, cx, |editor, _: &PageUp, cx| {
            editor.scroll_screen(&ScrollAmount::Page(-1.), cx)
        });
        register_action(view, cx, Editor::move_to_previous_word_start);
        register_action(view, cx, Editor::move_to_previous_subword_start);
        register_action(view, cx, Editor::move_to_next_word_end);
        register_action(view, cx, Editor::move_to_next_subword_end);
        register_action(view, cx, Editor::move_to_beginning_of_line);
        register_action(view, cx, Editor::move_to_end_of_line);
        register_action(view, cx, Editor::move_to_start_of_paragraph);
        register_action(view, cx, Editor::move_to_end_of_paragraph);
        register_action(view, cx, Editor::move_to_beginning);
        register_action(view, cx, Editor::move_to_end);
        register_action(view, cx, Editor::select_up);
        register_action(view, cx, Editor::select_down);
        register_action(view, cx, Editor::select_left);
        register_action(view, cx, Editor::select_right);
        register_action(view, cx, Editor::select_to_previous_word_start);
        register_action(view, cx, Editor::select_to_previous_subword_start);
        register_action(view, cx, Editor::select_to_next_word_end);
        register_action(view, cx, Editor::select_to_next_subword_end);
        register_action(view, cx, Editor::select_to_beginning_of_line);
        register_action(view, cx, Editor::select_to_end_of_line);
        register_action(view, cx, Editor::select_to_start_of_paragraph);
        register_action(view, cx, Editor::select_to_end_of_paragraph);
        register_action(view, cx, Editor::select_to_beginning);
        register_action(view, cx, Editor::select_to_end);
        register_action(view, cx, Editor::select_all);
        register_action(view, cx, |editor, action, cx| {
            editor.select_all_matches(action, cx).log_err();
        });
        register_action(view, cx, Editor::select_line);
        register_action(view, cx, Editor::split_selection_into_lines);
        register_action(view, cx, Editor::add_selection_above);
        register_action(view, cx, Editor::add_selection_below);
        register_action(view, cx, |editor, action, cx| {
            editor.select_next(action, cx).log_err();
        });
        register_action(view, cx, |editor, action, cx| {
            editor.select_previous(action, cx).log_err();
        });
        register_action(view, cx, Editor::toggle_comments);
        register_action(view, cx, Editor::select_larger_syntax_node);
        register_action(view, cx, Editor::select_smaller_syntax_node);
        register_action(view, cx, Editor::select_enclosing_symbol);
        register_action(view, cx, Editor::move_to_enclosing_bracket);
        register_action(view, cx, Editor::undo_selection);
        register_action(view, cx, Editor::redo_selection);
        if !view.read(cx).is_singleton(cx) {
            register_action(view, cx, Editor::expand_excerpts);
            register_action(view, cx, Editor::expand_excerpts_up);
            register_action(view, cx, Editor::expand_excerpts_down);
        }
        register_action(view, cx, Editor::go_to_diagnostic);
        register_action(view, cx, Editor::go_to_prev_diagnostic);
        register_action(view, cx, Editor::go_to_next_hunk);
        register_action(view, cx, Editor::go_to_prev_hunk);
        register_action(view, cx, |editor, a, cx| {
            editor.go_to_definition(a, cx).detach_and_log_err(cx);
        });
        register_action(view, cx, |editor, a, cx| {
            editor.go_to_definition_split(a, cx).detach_and_log_err(cx);
        });
        register_action(view, cx, |editor, a, cx| {
            editor.go_to_declaration(a, cx).detach_and_log_err(cx);
        });
        register_action(view, cx, |editor, a, cx| {
            editor.go_to_declaration_split(a, cx).detach_and_log_err(cx);
        });
        register_action(view, cx, |editor, a, cx| {
            editor.go_to_implementation(a, cx).detach_and_log_err(cx);
        });
        register_action(view, cx, |editor, a, cx| {
            editor
                .go_to_implementation_split(a, cx)
                .detach_and_log_err(cx);
        });
        register_action(view, cx, |editor, a, cx| {
            editor.go_to_type_definition(a, cx).detach_and_log_err(cx);
        });
        register_action(view, cx, |editor, a, cx| {
            editor
                .go_to_type_definition_split(a, cx)
                .detach_and_log_err(cx);
        });
        register_action(view, cx, Editor::open_url);
        register_action(view, cx, Editor::open_file);
        register_action(view, cx, Editor::fold);
        register_action(view, cx, Editor::fold_at_level);
        register_action(view, cx, Editor::fold_all);
        register_action(view, cx, Editor::fold_function_bodies);
        register_action(view, cx, Editor::fold_at);
        register_action(view, cx, Editor::fold_recursive);
        register_action(view, cx, Editor::toggle_fold);
        register_action(view, cx, Editor::toggle_fold_recursive);
        register_action(view, cx, Editor::unfold_lines);
        register_action(view, cx, Editor::unfold_recursive);
        register_action(view, cx, Editor::unfold_all);
        register_action(view, cx, Editor::unfold_at);
        register_action(view, cx, Editor::fold_selected_ranges);
        register_action(view, cx, Editor::show_completions);
        register_action(view, cx, Editor::toggle_code_actions);
        register_action(view, cx, Editor::open_excerpts);
        register_action(view, cx, Editor::open_excerpts_in_split);
        register_action(view, cx, Editor::open_proposed_changes_editor);
        register_action(view, cx, Editor::toggle_soft_wrap);
        register_action(view, cx, Editor::toggle_tab_bar);
        register_action(view, cx, Editor::toggle_line_numbers);
        register_action(view, cx, Editor::toggle_relative_line_numbers);
        register_action(view, cx, Editor::toggle_indent_guides);
        register_action(view, cx, Editor::toggle_inlay_hints);
        register_action(view, cx, Editor::toggle_inline_completions);
        register_action(view, cx, hover_popover::hover);
        register_action(view, cx, Editor::reveal_in_finder);
        register_action(view, cx, Editor::copy_path);
        register_action(view, cx, Editor::copy_relative_path);
        register_action(view, cx, Editor::copy_highlight_json);
        register_action(view, cx, Editor::copy_permalink_to_line);
        register_action(view, cx, Editor::open_permalink_to_line);
        register_action(view, cx, Editor::copy_file_location);
        register_action(view, cx, Editor::toggle_git_blame);
        register_action(view, cx, Editor::toggle_git_blame_inline);
        register_action(view, cx, Editor::toggle_hunk_diff);
        register_action(view, cx, Editor::expand_all_diff_hunks);
        register_action(view, cx, |editor, action, cx| {
            if let Some(task) = editor.format(action, cx) {
                task.detach_and_log_err(cx);
            } else {
                cx.propagate();
            }
        });
        register_action(view, cx, |editor, action, cx| {
            if let Some(task) = editor.format_selections(action, cx) {
                task.detach_and_log_err(cx);
            } else {
                cx.propagate();
            }
        });
        register_action(view, cx, Editor::restart_language_server);
        register_action(view, cx, Editor::cancel_language_server_work);
        register_action(view, cx, Editor::show_character_palette);
        register_action(view, cx, |editor, action, cx| {
            if let Some(task) = editor.confirm_completion(action, cx) {
                task.detach_and_log_err(cx);
            } else {
                cx.propagate();
            }
        });
        register_action(view, cx, |editor, action, cx| {
            if let Some(task) = editor.compose_completion(action, cx) {
                task.detach_and_log_err(cx);
            } else {
                cx.propagate();
            }
        });
        register_action(view, cx, |editor, action, cx| {
            if let Some(task) = editor.confirm_code_action(action, cx) {
                task.detach_and_log_err(cx);
            } else {
                cx.propagate();
            }
        });
        register_action(view, cx, |editor, action, cx| {
            if let Some(task) = editor.rename(action, cx) {
                task.detach_and_log_err(cx);
            } else {
                cx.propagate();
            }
        });
        register_action(view, cx, |editor, action, cx| {
            if let Some(task) = editor.confirm_rename(action, cx) {
                task.detach_and_log_err(cx);
            } else {
                cx.propagate();
            }
        });
        register_action(view, cx, |editor, action, cx| {
            if let Some(task) = editor.find_all_references(action, cx) {
                task.detach_and_log_err(cx);
            } else {
                cx.propagate();
            }
        });
        register_action(view, cx, Editor::show_signature_help);
        register_action(view, cx, Editor::next_inline_completion);
        register_action(view, cx, Editor::previous_inline_completion);
        register_action(view, cx, Editor::show_inline_completion);
        register_action(view, cx, Editor::context_menu_first);
        register_action(view, cx, Editor::context_menu_prev);
        register_action(view, cx, Editor::context_menu_next);
        register_action(view, cx, Editor::context_menu_last);
        register_action(view, cx, Editor::display_cursor_names);
        register_action(view, cx, Editor::unique_lines_case_insensitive);
        register_action(view, cx, Editor::unique_lines_case_sensitive);
        register_action(view, cx, Editor::accept_partial_inline_completion);
        register_action(view, cx, Editor::accept_inline_completion);
        register_action(view, cx, Editor::revert_file);
        register_action(view, cx, Editor::revert_selected_hunks);
        register_action(view, cx, Editor::apply_all_diff_hunks);
        register_action(view, cx, Editor::apply_selected_diff_hunks);
        register_action(view, cx, Editor::open_active_item_in_terminal);
        register_action(view, cx, Editor::reload_file);
        register_action(view, cx, Editor::spawn_nearest_task);
        register_action(view, cx, Editor::insert_uuid_v4);
        register_action(view, cx, Editor::insert_uuid_v7);
    }

    fn register_key_listeners(&self, cx: &mut WindowContext, layout: &EditorLayout) {
        let position_map = layout.position_map.clone();
        cx.on_key_event({
            let editor = self.editor.clone();
            let text_hitbox = layout.text_hitbox.clone();
            move |event: &ModifiersChangedEvent, phase, cx| {
                if phase != DispatchPhase::Bubble {
                    return;
                }
                editor.update(cx, |editor, cx| {
                    if editor.hover_state.focused(cx) {
                        return;
                    }
                    Self::modifiers_changed(editor, event, &position_map, &text_hitbox, cx)
                })
            }
        });
    }

    fn modifiers_changed(
        editor: &mut Editor,
        event: &ModifiersChangedEvent,
        position_map: &PositionMap,
        text_hitbox: &Hitbox,
        cx: &mut ViewContext<Editor>,
    ) {
        let mouse_position = cx.mouse_position();
        if !text_hitbox.is_hovered(cx) {
            return;
        }

        editor.update_hovered_link(
            position_map.point_for_position(text_hitbox.bounds, mouse_position),
            &position_map.snapshot,
            event.modifiers,
            cx,
        )
    }

    fn mouse_left_down(
        editor: &mut Editor,
        event: &MouseDownEvent,
        hovered_hunk: Option<HoveredHunk>,
        position_map: &PositionMap,
        text_hitbox: &Hitbox,
        gutter_hitbox: &Hitbox,
        cx: &mut ViewContext<Editor>,
    ) {
        if cx.default_prevented() {
            return;
        }

        let mut click_count = event.click_count;
        let mut modifiers = event.modifiers;

        if let Some(hovered_hunk) = hovered_hunk {
            editor.toggle_hovered_hunk(&hovered_hunk, cx);
            cx.notify();
            return;
        } else if gutter_hitbox.is_hovered(cx) {
            click_count = 3; // Simulate triple-click when clicking the gutter to select lines
        } else if !text_hitbox.is_hovered(cx) {
            return;
        }

        if click_count == 2 && !editor.buffer().read(cx).is_singleton() {
            match EditorSettings::get_global(cx).double_click_in_multibuffer {
                DoubleClickInMultibuffer::Select => {
                    // do nothing special on double click, all selection logic is below
                }
                DoubleClickInMultibuffer::Open => {
                    if modifiers.alt {
                        // if double click is made with alt, pretend it's a regular double click without opening and alt,
                        // and run the selection logic.
                        modifiers.alt = false;
                    } else {
                        // if double click is made without alt, open the corresponding excerp
                        editor.open_excerpts(&OpenExcerpts, cx);
                        return;
                    }
                }
            }
        }

        let point_for_position =
            position_map.point_for_position(text_hitbox.bounds, event.position);
        let position = point_for_position.previous_valid;
        if modifiers.shift && modifiers.alt {
            editor.select(
                SelectPhase::BeginColumnar {
                    position,
                    reset: false,
                    goal_column: point_for_position.exact_unclipped.column(),
                },
                cx,
            );
        } else if modifiers.shift && !modifiers.control && !modifiers.alt && !modifiers.secondary()
        {
            editor.select(
                SelectPhase::Extend {
                    position,
                    click_count,
                },
                cx,
            );
        } else {
            let multi_cursor_setting = EditorSettings::get_global(cx).multi_cursor_modifier;
            let multi_cursor_modifier = match multi_cursor_setting {
                MultiCursorModifier::Alt => modifiers.alt,
                MultiCursorModifier::CmdOrCtrl => modifiers.secondary(),
            };
            editor.select(
                SelectPhase::Begin {
                    position,
                    add: multi_cursor_modifier,
                    click_count,
                },
                cx,
            );
        }

        cx.stop_propagation();
    }

    fn mouse_right_down(
        editor: &mut Editor,
        event: &MouseDownEvent,
        position_map: &PositionMap,
        text_hitbox: &Hitbox,
        cx: &mut ViewContext<Editor>,
    ) {
        if !text_hitbox.is_hovered(cx) {
            return;
        }
        let point_for_position =
            position_map.point_for_position(text_hitbox.bounds, event.position);
        mouse_context_menu::deploy_context_menu(
            editor,
            Some(event.position),
            point_for_position.previous_valid,
            cx,
        );
        cx.stop_propagation();
    }

    fn mouse_middle_down(
        editor: &mut Editor,
        event: &MouseDownEvent,
        position_map: &PositionMap,
        text_hitbox: &Hitbox,
        cx: &mut ViewContext<Editor>,
    ) {
        if !text_hitbox.is_hovered(cx) || cx.default_prevented() {
            return;
        }

        let point_for_position =
            position_map.point_for_position(text_hitbox.bounds, event.position);
        let position = point_for_position.previous_valid;

        editor.select(
            SelectPhase::BeginColumnar {
                position,
                reset: true,
                goal_column: point_for_position.exact_unclipped.column(),
            },
            cx,
        );
    }

    fn mouse_up(
        editor: &mut Editor,
        event: &MouseUpEvent,
        position_map: &PositionMap,
        text_hitbox: &Hitbox,
        cx: &mut ViewContext<Editor>,
    ) {
        let end_selection = editor.has_pending_selection();
        let pending_nonempty_selections = editor.has_pending_nonempty_selection();

        if end_selection {
            editor.select(SelectPhase::End, cx);
        }

        let multi_cursor_setting = EditorSettings::get_global(cx).multi_cursor_modifier;
        let multi_cursor_modifier = match multi_cursor_setting {
            MultiCursorModifier::Alt => event.modifiers.secondary(),
            MultiCursorModifier::CmdOrCtrl => event.modifiers.alt,
        };

        if !pending_nonempty_selections && multi_cursor_modifier && text_hitbox.is_hovered(cx) {
            let point = position_map.point_for_position(text_hitbox.bounds, event.position);
            editor.handle_click_hovered_link(point, event.modifiers, cx);

            cx.stop_propagation();
        } else if end_selection && pending_nonempty_selections {
            cx.stop_propagation();
        } else if cfg!(any(target_os = "linux", target_os = "freebsd"))
            && event.button == MouseButton::Middle
        {
            if !text_hitbox.is_hovered(cx) || editor.read_only(cx) {
                return;
            }

            #[cfg(any(target_os = "linux", target_os = "freebsd"))]
            if EditorSettings::get_global(cx).middle_click_paste {
                if let Some(text) = cx.read_from_primary().and_then(|item| item.text()) {
                    let point_for_position =
                        position_map.point_for_position(text_hitbox.bounds, event.position);
                    let position = point_for_position.previous_valid;

                    editor.select(
                        SelectPhase::Begin {
                            position,
                            add: false,
                            click_count: 1,
                        },
                        cx,
                    );
                    editor.insert(&text, cx);
                }
                cx.stop_propagation()
            }
        }
    }

    fn mouse_dragged(
        editor: &mut Editor,
        event: &MouseMoveEvent,
        position_map: &PositionMap,
        text_bounds: Bounds<Pixels>,
        cx: &mut ViewContext<Editor>,
    ) {
        if !editor.has_pending_selection() {
            return;
        }

        let point_for_position = position_map.point_for_position(text_bounds, event.position);
        let mut scroll_delta = gpui::Point::<f32>::default();
        let vertical_margin = position_map.line_height.min(text_bounds.size.height / 3.0);
        let top = text_bounds.origin.y + vertical_margin;
        let bottom = text_bounds.bottom_left().y - vertical_margin;
        if event.position.y < top {
            scroll_delta.y = -scale_vertical_mouse_autoscroll_delta(top - event.position.y);
        }
        if event.position.y > bottom {
            scroll_delta.y = scale_vertical_mouse_autoscroll_delta(event.position.y - bottom);
        }

        // We need horizontal width of text
        let style = editor.style.clone().unwrap_or_default();
        let font_id = cx.text_system().resolve_font(&style.text.font());
        let font_size = style.text.font_size.to_pixels(cx.rem_size());
        let em_width = cx
            .text_system()
            .typographic_bounds(font_id, font_size, 'm')
            .unwrap()
            .size
            .width;

        let scroll_margin_x = EditorSettings::get_global(cx).horizontal_scroll_margin;

        let scroll_space: Pixels = scroll_margin_x * em_width;

        let left = text_bounds.origin.x + scroll_space;
        let right = text_bounds.top_right().x - scroll_space;

        if event.position.x < left {
            scroll_delta.x = -scale_horizontal_mouse_autoscroll_delta(left - event.position.x);
        }
        if event.position.x > right {
            scroll_delta.x = scale_horizontal_mouse_autoscroll_delta(event.position.x - right);
        }

        editor.select(
            SelectPhase::Update {
                position: point_for_position.previous_valid,
                goal_column: point_for_position.exact_unclipped.column(),
                scroll_delta,
            },
            cx,
        );
    }

    fn mouse_moved(
        editor: &mut Editor,
        event: &MouseMoveEvent,
        position_map: &PositionMap,
        text_hitbox: &Hitbox,
        gutter_hitbox: &Hitbox,
        cx: &mut ViewContext<Editor>,
    ) {
        let modifiers = event.modifiers;
        let gutter_hovered = gutter_hitbox.is_hovered(cx);
        editor.set_gutter_hovered(gutter_hovered, cx);

        // Don't trigger hover popover if mouse is hovering over context menu
        if text_hitbox.is_hovered(cx) {
            let point_for_position =
                position_map.point_for_position(text_hitbox.bounds, event.position);

            editor.update_hovered_link(point_for_position, &position_map.snapshot, modifiers, cx);

            if let Some(point) = point_for_position.as_valid() {
                let anchor = position_map
                    .snapshot
                    .buffer_snapshot
                    .anchor_before(point.to_offset(&position_map.snapshot, Bias::Left));
                hover_at(editor, Some(anchor), cx);
                Self::update_visible_cursor(editor, point, position_map, cx);
            } else {
                hover_at(editor, None, cx);
            }
        } else {
            editor.hide_hovered_link(cx);
            hover_at(editor, None, cx);
            if gutter_hovered {
                cx.stop_propagation();
            }
        }
    }

    fn update_visible_cursor(
        editor: &mut Editor,
        point: DisplayPoint,
        position_map: &PositionMap,
        cx: &mut ViewContext<Editor>,
    ) {
        let snapshot = &position_map.snapshot;
        let Some(hub) = editor.collaboration_hub() else {
            return;
        };
        let start = snapshot.display_snapshot.clip_point(
            DisplayPoint::new(point.row(), point.column().saturating_sub(1)),
            Bias::Left,
        );
        let end = snapshot.display_snapshot.clip_point(
            DisplayPoint::new(
                point.row(),
                (point.column() + 1).min(snapshot.line_len(point.row())),
            ),
            Bias::Right,
        );

        let range = snapshot
            .buffer_snapshot
            .anchor_at(start.to_point(&snapshot.display_snapshot), Bias::Left)
            ..snapshot
                .buffer_snapshot
                .anchor_at(end.to_point(&snapshot.display_snapshot), Bias::Right);

        let Some(selection) = snapshot.remote_selections_in_range(&range, hub, cx).next() else {
            return;
        };
        let key = crate::HoveredCursor {
            replica_id: selection.replica_id,
            selection_id: selection.selection.id,
        };
        editor.hovered_cursors.insert(
            key.clone(),
            cx.spawn(|editor, mut cx| async move {
                cx.background_executor().timer(CURSORS_VISIBLE_FOR).await;
                editor
                    .update(&mut cx, |editor, cx| {
                        editor.hovered_cursors.remove(&key);
                        cx.notify();
                    })
                    .ok();
            }),
        );
        cx.notify()
    }

    #[allow(clippy::too_many_arguments)]
    fn layout_selections(
        &self,
        start_anchor: Anchor,
        end_anchor: Anchor,
        local_selections: &[Selection<Point>],
        snapshot: &EditorSnapshot,
        start_row: DisplayRow,
        end_row: DisplayRow,
        cx: &mut WindowContext,
    ) -> (
        Vec<(PlayerColor, Vec<SelectionLayout>)>,
        BTreeMap<DisplayRow, bool>,
        Option<DisplayPoint>,
    ) {
        let mut selections: Vec<(PlayerColor, Vec<SelectionLayout>)> = Vec::new();
        let mut active_rows = BTreeMap::new();
        let mut newest_selection_head = None;
        self.editor.update(cx, |editor, cx| {
            if editor.show_local_selections {
                let mut layouts = Vec::new();
                let newest = editor.selections.newest(cx);
                for selection in local_selections.iter().cloned() {
                    let is_empty = selection.start == selection.end;
                    let is_newest = selection == newest;

                    let layout = SelectionLayout::new(
                        selection,
                        editor.selections.line_mode,
                        editor.cursor_shape,
                        &snapshot.display_snapshot,
                        is_newest,
                        editor.leader_peer_id.is_none(),
                        None,
                    );
                    if is_newest {
                        newest_selection_head = Some(layout.head);
                    }

                    for row in cmp::max(layout.active_rows.start.0, start_row.0)
                        ..=cmp::min(layout.active_rows.end.0, end_row.0)
                    {
                        let contains_non_empty_selection =
                            active_rows.entry(DisplayRow(row)).or_insert(!is_empty);
                        *contains_non_empty_selection |= !is_empty;
                    }
                    layouts.push(layout);
                }

                let player = if editor.read_only(cx) {
                    cx.theme().players().read_only()
                } else {
                    self.style.local_player
                };

                selections.push((player, layouts));
            }

            if let Some(collaboration_hub) = &editor.collaboration_hub {
                // When following someone, render the local selections in their color.
                if let Some(leader_id) = editor.leader_peer_id {
                    if let Some(collaborator) = collaboration_hub.collaborators(cx).get(&leader_id)
                    {
                        if let Some(participant_index) = collaboration_hub
                            .user_participant_indices(cx)
                            .get(&collaborator.user_id)
                        {
                            if let Some((local_selection_style, _)) = selections.first_mut() {
                                *local_selection_style = cx
                                    .theme()
                                    .players()
                                    .color_for_participant(participant_index.0);
                            }
                        }
                    }
                }

                let mut remote_selections = HashMap::default();
                for selection in snapshot.remote_selections_in_range(
                    &(start_anchor..end_anchor),
                    collaboration_hub.as_ref(),
                    cx,
                ) {
                    let selection_style =
                        Self::get_participant_color(selection.participant_index, cx);

                    // Don't re-render the leader's selections, since the local selections
                    // match theirs.
                    if Some(selection.peer_id) == editor.leader_peer_id {
                        continue;
                    }
                    let key = HoveredCursor {
                        replica_id: selection.replica_id,
                        selection_id: selection.selection.id,
                    };

                    let is_shown =
                        editor.show_cursor_names || editor.hovered_cursors.contains_key(&key);

                    remote_selections
                        .entry(selection.replica_id)
                        .or_insert((selection_style, Vec::new()))
                        .1
                        .push(SelectionLayout::new(
                            selection.selection,
                            selection.line_mode,
                            selection.cursor_shape,
                            &snapshot.display_snapshot,
                            false,
                            false,
                            if is_shown { selection.user_name } else { None },
                        ));
                }

                selections.extend(remote_selections.into_values());
            } else if !editor.is_focused(cx) && editor.show_cursor_when_unfocused {
                let player = if editor.read_only(cx) {
                    cx.theme().players().read_only()
                } else {
                    self.style.local_player
                };
                let layouts = snapshot
                    .buffer_snapshot
                    .selections_in_range(&(start_anchor..end_anchor), true)
                    .map(move |(_, line_mode, cursor_shape, selection)| {
                        SelectionLayout::new(
                            selection,
                            line_mode,
                            cursor_shape,
                            &snapshot.display_snapshot,
                            false,
                            false,
                            None,
                        )
                    })
                    .collect::<Vec<_>>();
                selections.push((player, layouts));
            }
        });
        (selections, active_rows, newest_selection_head)
    }

    fn collect_cursors(
        &self,
        snapshot: &EditorSnapshot,
        cx: &mut WindowContext,
    ) -> Vec<(DisplayPoint, Hsla)> {
        let editor = self.editor.read(cx);
        let mut cursors = Vec::new();
        let mut skip_local = false;
        let mut add_cursor = |anchor: Anchor, color| {
            cursors.push((anchor.to_display_point(&snapshot.display_snapshot), color));
        };
        // Remote cursors
        if let Some(collaboration_hub) = &editor.collaboration_hub {
            for remote_selection in snapshot.remote_selections_in_range(
                &(Anchor::min()..Anchor::max()),
                collaboration_hub.deref(),
                cx,
            ) {
                let color = Self::get_participant_color(remote_selection.participant_index, cx);
                add_cursor(remote_selection.selection.head(), color.cursor);
                if Some(remote_selection.peer_id) == editor.leader_peer_id {
                    skip_local = true;
                }
            }
        }
        // Local cursors
        if !skip_local {
            let color = cx.theme().players().local().cursor;
            editor.selections.disjoint.iter().for_each(|selection| {
                add_cursor(selection.head(), color);
            });
            if let Some(ref selection) = editor.selections.pending_anchor() {
                add_cursor(selection.head(), color);
            }
        }
        cursors
    }

    #[allow(clippy::too_many_arguments)]
    fn layout_visible_cursors(
        &self,
        snapshot: &EditorSnapshot,
        selections: &[(PlayerColor, Vec<SelectionLayout>)],
        block_start_rows: &HashSet<DisplayRow>,
        visible_display_row_range: Range<DisplayRow>,
        line_layouts: &[LineWithInvisibles],
        text_hitbox: &Hitbox,
        content_origin: gpui::Point<Pixels>,
        scroll_position: gpui::Point<f32>,
        scroll_pixel_position: gpui::Point<Pixels>,
        line_height: Pixels,
        em_width: Pixels,
        autoscroll_containing_element: bool,
        cx: &mut WindowContext,
    ) -> Vec<CursorLayout> {
        let mut autoscroll_bounds = None;
        let cursor_layouts = self.editor.update(cx, |editor, cx| {
            let mut cursors = Vec::new();
            for (player_color, selections) in selections {
                for selection in selections {
                    let cursor_position = selection.head;

                    let in_range = visible_display_row_range.contains(&cursor_position.row());
                    if (selection.is_local && !editor.show_local_cursors(cx))
                        || !in_range
                        || block_start_rows.contains(&cursor_position.row())
                    {
                        continue;
                    }

                    let cursor_row_layout = &line_layouts
                        [cursor_position.row().minus(visible_display_row_range.start) as usize];
                    let cursor_column = cursor_position.column() as usize;

                    let cursor_character_x = cursor_row_layout.x_for_index(cursor_column);
                    let mut block_width =
                        cursor_row_layout.x_for_index(cursor_column + 1) - cursor_character_x;
                    if block_width == Pixels::ZERO {
                        block_width = em_width;
                    }
                    let block_text = if let CursorShape::Block = selection.cursor_shape {
                        snapshot
                            .grapheme_at(cursor_position)
                            .or_else(|| {
                                if cursor_column == 0 {
                                    snapshot.placeholder_text().and_then(|s| {
                                        s.graphemes(true).next().map(|s| s.to_string().into())
                                    })
                                } else {
                                    None
                                }
                            })
                            .and_then(|text| {
                                let len = text.len();

                                let font = cursor_row_layout
                                    .font_id_for_index(cursor_column)
                                    .and_then(|cursor_font_id| {
                                        cx.text_system().get_font_for_id(cursor_font_id)
                                    })
                                    .unwrap_or(self.style.text.font());

                                // Invert the text color for the block cursor. Ensure that the text
                                // color is opaque enough to be visible against the background color.
                                //
                                // 0.75 is an arbitrary threshold to determine if the background color is
                                // opaque enough to use as a text color.
                                //
                                // TODO: In the future we should ensure themes have a `text_inverse` color.
                                let color = if cx.theme().colors().editor_background.a < 0.75 {
                                    match cx.theme().appearance {
                                        Appearance::Dark => Hsla::black(),
                                        Appearance::Light => Hsla::white(),
                                    }
                                } else {
                                    cx.theme().colors().editor_background
                                };

                                cx.text_system()
                                    .shape_line(
                                        text,
                                        cursor_row_layout.font_size,
                                        &[TextRun {
                                            len,
                                            font,
                                            color,
                                            background_color: None,
                                            strikethrough: None,
                                            underline: None,
                                        }],
                                    )
                                    .log_err()
                            })
                    } else {
                        None
                    };

                    let x = cursor_character_x - scroll_pixel_position.x;
                    let y = (cursor_position.row().as_f32()
                        - scroll_pixel_position.y / line_height)
                        * line_height;
                    if selection.is_newest {
                        editor.pixel_position_of_newest_cursor = Some(point(
                            text_hitbox.origin.x + x + block_width / 2.,
                            text_hitbox.origin.y + y + line_height / 2.,
                        ));

                        if autoscroll_containing_element {
                            let top = text_hitbox.origin.y
                                + (cursor_position.row().as_f32() - scroll_position.y - 3.).max(0.)
                                    * line_height;
                            let left = text_hitbox.origin.x
                                + (cursor_position.column() as f32 - scroll_position.x - 3.)
                                    .max(0.)
                                    * em_width;

                            let bottom = text_hitbox.origin.y
                                + (cursor_position.row().as_f32() - scroll_position.y + 4.)
                                    * line_height;
                            let right = text_hitbox.origin.x
                                + (cursor_position.column() as f32 - scroll_position.x + 4.)
                                    * em_width;

                            autoscroll_bounds =
                                Some(Bounds::from_corners(point(left, top), point(right, bottom)))
                        }
                    }

                    let mut cursor = CursorLayout {
                        color: player_color.cursor,
                        block_width,
                        origin: point(x, y),
                        line_height,
                        shape: selection.cursor_shape,
                        block_text,
                        cursor_name: None,
                    };
                    let cursor_name = selection.user_name.clone().map(|name| CursorName {
                        string: name,
                        color: self.style.background,
                        is_top_row: cursor_position.row().0 == 0,
                    });
                    cursor.layout(content_origin, cursor_name, cx);
                    cursors.push(cursor);
                }
            }
            cursors
        });

        if let Some(bounds) = autoscroll_bounds {
            cx.request_autoscroll(bounds);
        }

        cursor_layouts
    }

    fn layout_scrollbars(
        &self,
        snapshot: &EditorSnapshot,
        scrollbar_range_data: ScrollbarRangeData,
        scroll_position: gpui::Point<f32>,
        non_visible_cursors: bool,
        cx: &mut WindowContext,
    ) -> AxisPair<Option<ScrollbarLayout>> {
        let letter_size = scrollbar_range_data.letter_size;
        let text_units_per_page = axis_pair(
            scrollbar_range_data.scrollbar_bounds.size.width / letter_size.width,
            scrollbar_range_data.scrollbar_bounds.size.height / letter_size.height,
        );

        let scrollbar_settings = EditorSettings::get_global(cx).scrollbar;
        let show_scrollbars = match scrollbar_settings.show {
            ShowScrollbar::Auto => {
                let editor = self.editor.read(cx);
                let is_singleton = editor.is_singleton(cx);
                // Git
                (is_singleton && scrollbar_settings.git_diff && snapshot.has_diff_hunks())
                    ||
                    // Buffer Search Results
                    (is_singleton && scrollbar_settings.search_results && editor.has_background_highlights::<BufferSearchHighlights>())
                    ||
                    // Selected Symbol Occurrences
                    (is_singleton && scrollbar_settings.selected_symbol && (editor.has_background_highlights::<DocumentHighlightRead>() || editor.has_background_highlights::<DocumentHighlightWrite>()))
                    ||
                    // Diagnostics
                    (is_singleton && scrollbar_settings.diagnostics && snapshot.buffer_snapshot.has_diagnostics())
                    ||
                    // Cursors out of sight
                    non_visible_cursors
                    ||
                    // Scrollmanager
                    editor.scroll_manager.scrollbars_visible()
            }
            ShowScrollbar::System => self.editor.read(cx).scroll_manager.scrollbars_visible(),
            ShowScrollbar::Always => true,
            ShowScrollbar::Never => false,
        };

        let axes: AxisPair<bool> = scrollbar_settings.axes.into();

        if snapshot.mode != EditorMode::Full {
            return axis_pair(None, None);
        }

        let visible_range = axis_pair(
            axes.horizontal
                .then(|| scroll_position.x..scroll_position.x + text_units_per_page.horizontal),
            axes.vertical
                .then(|| scroll_position.y..scroll_position.y + text_units_per_page.vertical),
        );

        // If a drag took place after we started dragging the scrollbar,
        // cancel the scrollbar drag.
        if cx.has_active_drag() {
            self.editor.update(cx, |editor, cx| {
                editor
                    .scroll_manager
                    .set_is_dragging_scrollbar(Axis::Horizontal, false, cx);
                editor
                    .scroll_manager
                    .set_is_dragging_scrollbar(Axis::Vertical, false, cx);
            });
        }

        let text_bounds = scrollbar_range_data.scrollbar_bounds;

        let track_bounds = axis_pair(
            axes.horizontal.then(|| {
                Bounds::from_corners(
                    point(
                        text_bounds.bottom_left().x,
                        text_bounds.bottom_left().y - self.style.scrollbar_width,
                    ),
                    point(
                        text_bounds.bottom_right().x
                            - if axes.vertical {
                                self.style.scrollbar_width
                            } else {
                                px(0.)
                            },
                        text_bounds.bottom_right().y,
                    ),
                )
            }),
            axes.vertical.then(|| {
                Bounds::from_corners(
                    point(self.scrollbar_left(&text_bounds), text_bounds.origin.y),
                    text_bounds.bottom_right(),
                )
            }),
        );

        let scroll_range_size = scrollbar_range_data.scroll_range.size;
        let total_text_units = axis_pair(
            Some(scroll_range_size.width / letter_size.width),
            Some(scroll_range_size.height / letter_size.height),
        );

        let thumb_size = axis_pair(
            total_text_units
                .horizontal
                .zip(track_bounds.horizontal)
                .map(|(total_text_units_x, track_bounds_x)| {
                    let thumb_percent =
                        (text_units_per_page.horizontal / total_text_units_x).min(1.);

                    track_bounds_x.size.width * thumb_percent
                }),
            total_text_units.vertical.zip(track_bounds.vertical).map(
                |(total_text_units_y, track_bounds_y)| {
                    let thumb_percent = (text_units_per_page.vertical / total_text_units_y).min(1.);

                    track_bounds_y.size.height * thumb_percent
                },
            ),
        );

        // NOTE: Space not taken by track bounds divided by text units not on screen
        let text_unit_size = axis_pair(
            thumb_size
                .horizontal
                .zip(track_bounds.horizontal)
                .zip(total_text_units.horizontal)
                .map(|((thumb_size, track_bounds), total_text_units)| {
                    (track_bounds.size.width - thumb_size)
                        / (total_text_units - text_units_per_page.horizontal).max(0.)
                }),
            thumb_size
                .vertical
                .zip(track_bounds.vertical)
                .zip(total_text_units.vertical)
                .map(|((thumb_size, track_bounds), total_text_units)| {
                    (track_bounds.size.height - thumb_size)
                        / (total_text_units - text_units_per_page.vertical).max(0.)
                }),
        );

        let horizontal_scrollbar = track_bounds
            .horizontal
            .zip(visible_range.horizontal)
            .zip(text_unit_size.horizontal)
            .zip(thumb_size.horizontal)
            .map(
                |(((track_bounds, visible_range), text_unit_size), thumb_size)| ScrollbarLayout {
                    hitbox: cx.insert_hitbox(track_bounds, false),
                    visible_range,
                    text_unit_size,
                    visible: show_scrollbars,
                    thumb_size,
                    axis: Axis::Horizontal,
                },
            );

        let vertical_scrollbar = track_bounds
            .vertical
            .zip(visible_range.vertical)
            .zip(text_unit_size.vertical)
            .zip(thumb_size.vertical)
            .map(
                |(((track_bounds, visible_range), text_unit_size), thumb_size)| ScrollbarLayout {
                    hitbox: cx.insert_hitbox(track_bounds, false),
                    visible_range,
                    text_unit_size,
                    visible: show_scrollbars,
                    thumb_size,
                    axis: Axis::Vertical,
                },
            );

        axis_pair(horizontal_scrollbar, vertical_scrollbar)
    }

    #[allow(clippy::too_many_arguments)]
    fn prepaint_crease_toggles(
        &self,
        crease_toggles: &mut [Option<AnyElement>],
        line_height: Pixels,
        gutter_dimensions: &GutterDimensions,
        gutter_settings: crate::editor_settings::Gutter,
        scroll_pixel_position: gpui::Point<Pixels>,
        gutter_hitbox: &Hitbox,
        cx: &mut WindowContext,
    ) {
        for (ix, crease_toggle) in crease_toggles.iter_mut().enumerate() {
            if let Some(crease_toggle) = crease_toggle {
                debug_assert!(gutter_settings.folds);
                let available_space = size(
                    AvailableSpace::MinContent,
                    AvailableSpace::Definite(line_height * 0.55),
                );
                let crease_toggle_size = crease_toggle.layout_as_root(available_space, cx);

                let position = point(
                    gutter_dimensions.width - gutter_dimensions.right_padding,
                    ix as f32 * line_height - (scroll_pixel_position.y % line_height),
                );
                let centering_offset = point(
                    (gutter_dimensions.fold_area_width() - crease_toggle_size.width) / 2.,
                    (line_height - crease_toggle_size.height) / 2.,
                );
                let origin = gutter_hitbox.origin + position + centering_offset;
                crease_toggle.prepaint_as_root(origin, available_space, cx);
            }
        }
    }

    #[allow(clippy::too_many_arguments)]
    fn prepaint_crease_trailers(
        &self,
        trailers: Vec<Option<AnyElement>>,
        lines: &[LineWithInvisibles],
        line_height: Pixels,
        content_origin: gpui::Point<Pixels>,
        scroll_pixel_position: gpui::Point<Pixels>,
        em_width: Pixels,
        cx: &mut WindowContext,
    ) -> Vec<Option<CreaseTrailerLayout>> {
        trailers
            .into_iter()
            .enumerate()
            .map(|(ix, element)| {
                let mut element = element?;
                let available_space = size(
                    AvailableSpace::MinContent,
                    AvailableSpace::Definite(line_height),
                );
                let size = element.layout_as_root(available_space, cx);

                let line = &lines[ix];
                let padding = if line.width == Pixels::ZERO {
                    Pixels::ZERO
                } else {
                    4. * em_width
                };
                let position = point(
                    scroll_pixel_position.x + line.width + padding,
                    ix as f32 * line_height - (scroll_pixel_position.y % line_height),
                );
                let centering_offset = point(px(0.), (line_height - size.height) / 2.);
                let origin = content_origin + position + centering_offset;
                element.prepaint_as_root(origin, available_space, cx);
                Some(CreaseTrailerLayout {
                    element,
                    bounds: Bounds::new(origin, size),
                })
            })
            .collect()
    }

    // Folds contained in a hunk are ignored apart from shrinking visual size
    // If a fold contains any hunks then that fold line is marked as modified
    fn layout_gutter_git_hunks(
        &self,
        line_height: Pixels,
        gutter_hitbox: &Hitbox,
        display_rows: Range<DisplayRow>,
        anchor_range: Range<Anchor>,
        snapshot: &EditorSnapshot,
        cx: &mut WindowContext,
    ) -> Vec<(DisplayDiffHunk, Option<Hitbox>)> {
        let buffer_snapshot = &snapshot.buffer_snapshot;
        let buffer_start = DisplayPoint::new(display_rows.start, 0).to_point(snapshot);
        let buffer_end = DisplayPoint::new(display_rows.end, 0).to_point(snapshot);

        let git_gutter_setting = ProjectSettings::get_global(cx)
            .git
            .git_gutter
            .unwrap_or_default();

        self.editor.update(cx, |editor, cx| {
            let expanded_hunks = &editor.diff_map.hunks;
            let expanded_hunks_start_ix = expanded_hunks
                .binary_search_by(|hunk| {
                    hunk.hunk_range
                        .end
                        .cmp(&anchor_range.start, &buffer_snapshot)
                        .then(Ordering::Less)
                })
                .unwrap_err();
            let mut expanded_hunks = expanded_hunks[expanded_hunks_start_ix..].iter().peekable();

            let mut display_hunks: Vec<(DisplayDiffHunk, Option<Hitbox>)> = snapshot
                .display_snapshot
                .diff_snapshot()
                .diff_hunks_in_range(buffer_start..buffer_end)
                .filter_map(|hunk| {
                    let display_hunk = diff_hunk_to_display(&hunk, snapshot);

                    if let DisplayDiffHunk::Unfolded {
                        multi_buffer_range,
                        status,
                        ..
                    } = &display_hunk
                    {
                        let mut is_expanded = false;
                        while let Some(expanded_hunk) = expanded_hunks.peek() {
                            match expanded_hunk
                                .hunk_range
                                .start
                                .cmp(&multi_buffer_range.start, &buffer_snapshot)
                            {
                                Ordering::Less => {
                                    expanded_hunks.next();
                                }
                                Ordering::Equal => {
                                    is_expanded = true;
                                    break;
                                }
                                Ordering::Greater => {
                                    break;
                                }
                            }
                        }
                        match status {
                            DiffHunkStatus::Added => {}
                            DiffHunkStatus::Modified => {}
                            DiffHunkStatus::Removed => {
                                if is_expanded {
                                    return None;
                                }
                            }
                        }
                    }

                    Some(display_hunk)
                })
                .dedup()
                .map(|hunk| (hunk, None))
                .collect();

            if let GitGutterSetting::TrackedFiles = git_gutter_setting {
                for (hunk, hitbox) in &mut display_hunks {
                    if let DisplayDiffHunk::Unfolded { .. } = hunk {
                        let hunk_bounds = Self::diff_hunk_bounds(
                            snapshot,
                            line_height,
                            gutter_hitbox.bounds,
                            &hunk,
                        );
                        *hitbox = Some(cx.insert_hitbox(hunk_bounds, true));
                    };
                }
            }

            display_hunks
        })
    }

    #[allow(clippy::too_many_arguments)]
    fn layout_inline_blame(
        &self,
        display_row: DisplayRow,
        row_info: &RowInfo,
        line_layout: &LineWithInvisibles,
        crease_trailer: Option<&CreaseTrailerLayout>,
        em_width: Pixels,
        content_origin: gpui::Point<Pixels>,
        scroll_pixel_position: gpui::Point<Pixels>,
        line_height: Pixels,
        cx: &mut WindowContext,
    ) -> Option<AnyElement> {
        if !self
            .editor
            .update(cx, |editor, cx| editor.render_git_blame_inline(cx))
        {
            return None;
        }

        let workspace = self
            .editor
            .read(cx)
            .workspace
            .as_ref()
            .map(|(w, _)| w.clone());

        let blame = self.editor.read(cx).blame.clone()?;
        let blame_entry = blame
            .update(cx, |blame, cx| {
                blame.blame_for_rows(&[*row_info], cx).next()
            })
            .flatten()?;

        let mut element =
            render_inline_blame_entry(&blame, blame_entry, &self.style, workspace, cx);

        let start_y = content_origin.y
            + line_height * (display_row.as_f32() - scroll_pixel_position.y / line_height);

        let start_x = {
            const INLINE_BLAME_PADDING_EM_WIDTHS: f32 = 6.;

            let line_end = if let Some(crease_trailer) = crease_trailer {
                crease_trailer.bounds.right()
            } else {
                content_origin.x - scroll_pixel_position.x + line_layout.width
            };
            let padded_line_end = line_end + em_width * INLINE_BLAME_PADDING_EM_WIDTHS;

            let min_column_in_pixels = ProjectSettings::get_global(cx)
                .git
                .inline_blame
                .and_then(|settings| settings.min_column)
                .map(|col| self.column_pixels(col as usize, cx))
                .unwrap_or(px(0.));
            let min_start = content_origin.x - scroll_pixel_position.x + min_column_in_pixels;

            cmp::max(padded_line_end, min_start)
        };

        let absolute_offset = point(start_x, start_y);
        element.prepaint_as_root(absolute_offset, AvailableSpace::min_size(), cx);

        Some(element)
    }

    #[allow(clippy::too_many_arguments)]
    fn layout_blame_entries(
        &self,
        buffer_rows: &[RowInfo],
        em_width: Pixels,
        scroll_position: gpui::Point<f32>,
        line_height: Pixels,
        gutter_hitbox: &Hitbox,
        max_width: Option<Pixels>,
        cx: &mut WindowContext,
    ) -> Option<Vec<AnyElement>> {
        if !self
            .editor
            .update(cx, |editor, cx| editor.render_git_blame_gutter(cx))
        {
            return None;
        }

        let blame = self.editor.read(cx).blame.clone()?;
        let blamed_rows: Vec<_> = blame.update(cx, |blame, cx| {
            blame.blame_for_rows(buffer_rows, cx).collect()
        });

        let width = if let Some(max_width) = max_width {
            AvailableSpace::Definite(max_width)
        } else {
            AvailableSpace::MaxContent
        };
        let scroll_top = scroll_position.y * line_height;
        let start_x = em_width;

        let mut last_used_color: Option<(PlayerColor, Oid)> = None;

        let shaped_lines = blamed_rows
            .into_iter()
            .enumerate()
            .flat_map(|(ix, blame_entry)| {
                if let Some(blame_entry) = blame_entry {
                    let mut element = render_blame_entry(
                        ix,
                        &blame,
                        blame_entry,
                        &self.style,
                        &mut last_used_color,
                        self.editor.clone(),
                        cx,
                    );

                    let start_y = ix as f32 * line_height - (scroll_top % line_height);
                    let absolute_offset = gutter_hitbox.origin + point(start_x, start_y);

                    element.prepaint_as_root(
                        absolute_offset,
                        size(width, AvailableSpace::MinContent),
                        cx,
                    );

                    Some(element)
                } else {
                    None
                }
            })
            .collect();

        Some(shaped_lines)
    }

    #[allow(clippy::too_many_arguments)]
    fn layout_indent_guides(
        &self,
        content_origin: gpui::Point<Pixels>,
        text_origin: gpui::Point<Pixels>,
        visible_buffer_range: Range<MultiBufferRow>,
        scroll_pixel_position: gpui::Point<Pixels>,
        line_height: Pixels,
        snapshot: &DisplaySnapshot,
        cx: &mut WindowContext,
    ) -> Option<Vec<IndentGuideLayout>> {
        let indent_guides = self.editor.update(cx, |editor, cx| {
            editor.indent_guides(visible_buffer_range, snapshot, cx)
        })?;

        let active_indent_guide_indices = self.editor.update(cx, |editor, cx| {
            editor
                .find_active_indent_guide_indices(&indent_guides, snapshot, cx)
                .unwrap_or_default()
        });

        Some(
            indent_guides
                .into_iter()
                .enumerate()
                .filter_map(|(i, indent_guide)| {
                    let single_indent_width =
                        self.column_pixels(indent_guide.tab_size as usize, cx);
                    let total_width = single_indent_width * indent_guide.depth as f32;
                    let start_x = content_origin.x + total_width - scroll_pixel_position.x;
                    if start_x >= text_origin.x {
                        let (offset_y, length) = Self::calculate_indent_guide_bounds(
                            indent_guide.multibuffer_row_range.clone(),
                            line_height,
                            snapshot,
                        );

                        let start_y = content_origin.y + offset_y - scroll_pixel_position.y;

                        Some(IndentGuideLayout {
                            origin: point(start_x, start_y),
                            length,
                            single_indent_width,
                            depth: indent_guide.depth,
                            active: active_indent_guide_indices.contains(&i),
                            settings: indent_guide.settings,
                        })
                    } else {
                        None
                    }
                })
                .collect(),
        )
    }

    fn calculate_indent_guide_bounds(
        row_range: Range<MultiBufferRow>,
        line_height: Pixels,
        snapshot: &DisplaySnapshot,
    ) -> (gpui::Pixels, gpui::Pixels) {
        let start_point = Point::new(row_range.start.0, 0);
        let end_point = Point::new(row_range.end.0, 0);

        let row_range = start_point.to_display_point(snapshot).row()
            ..end_point.to_display_point(snapshot).row();

        let mut prev_line = start_point;
        prev_line.row = prev_line.row.saturating_sub(1);
        let prev_line = prev_line.to_display_point(snapshot).row();

        let mut cons_line = end_point;
        cons_line.row += 1;
        let cons_line = cons_line.to_display_point(snapshot).row();

        let mut offset_y = row_range.start.0 as f32 * line_height;
        let mut length = (cons_line.0.saturating_sub(row_range.start.0)) as f32 * line_height;

        // If we are at the end of the buffer, ensure that the indent guide extends to the end of the line.
        if row_range.end == cons_line {
            length += line_height;
        }

        // If there is a block (e.g. diagnostic) in between the start of the indent guide and the line above,
        // we want to extend the indent guide to the start of the block.
        let mut block_height = 0;
        let mut block_offset = 0;
        let mut found_excerpt_header = false;
        for (_, block) in snapshot.blocks_in_range(prev_line..row_range.start) {
            if matches!(block, Block::ExcerptBoundary { .. }) {
                found_excerpt_header = true;
                break;
            }
            block_offset += block.height();
            block_height += block.height();
        }
        if !found_excerpt_header {
            offset_y -= block_offset as f32 * line_height;
            length += block_height as f32 * line_height;
        }

        // If there is a block (e.g. diagnostic) at the end of an multibuffer excerpt,
        // we want to ensure that the indent guide stops before the excerpt header.
        let mut block_height = 0;
        let mut found_excerpt_header = false;
        for (_, block) in snapshot.blocks_in_range(row_range.end..cons_line) {
            if matches!(block, Block::ExcerptBoundary { .. }) {
                found_excerpt_header = true;
            }
            block_height += block.height();
        }
        if found_excerpt_header {
            length -= block_height as f32 * line_height;
        }

        (offset_y, length)
    }

    #[allow(clippy::too_many_arguments)]
    fn layout_run_indicators(
        &self,
        line_height: Pixels,
        range: Range<DisplayRow>,
        scroll_pixel_position: gpui::Point<Pixels>,
        gutter_dimensions: &GutterDimensions,
        gutter_hitbox: &Hitbox,
        rows_with_hunk_bounds: &HashMap<DisplayRow, Bounds<Pixels>>,
        snapshot: &EditorSnapshot,
        cx: &mut WindowContext,
    ) -> Vec<AnyElement> {
        self.editor.update(cx, |editor, cx| {
            let active_task_indicator_row =
                if let Some(crate::CodeContextMenu::CodeActions(CodeActionsMenu {
                    deployed_from_indicator,
                    actions,
                    ..
                })) = editor.context_menu.borrow().as_ref()
                {
                    actions
                        .tasks
                        .as_ref()
                        .map(|tasks| tasks.position.to_display_point(snapshot).row())
                        .or(*deployed_from_indicator)
                } else {
                    None
                };

            let offset_range_start = snapshot
                .display_point_to_anchor(DisplayPoint::new(range.start, 0), Bias::Left)
                .to_offset(&snapshot.buffer_snapshot);
            let offset_range_end = snapshot
                .display_point_to_anchor(DisplayPoint::new(range.end, 0), Bias::Right)
                .to_offset(&snapshot.buffer_snapshot);

            editor
                .tasks
                .iter()
                .filter_map(|(_, tasks)| {
                    if tasks.offset.0 < offset_range_start || tasks.offset.0 >= offset_range_end {
                        return None;
                    }
                    let multibuffer_point = tasks.offset.0.to_point(&snapshot.buffer_snapshot);
                    let multibuffer_row = MultiBufferRow(multibuffer_point.row);
                    let buffer_folded = snapshot
                        .buffer_snapshot
                        .buffer_line_for_row(multibuffer_row)
                        .map(|(buffer_snapshot, _)| buffer_snapshot.remote_id())
                        .map(|buffer_id| editor.buffer_folded(buffer_id, cx))
                        .unwrap_or(false);
                    if buffer_folded {
                        return None;
                    }

                    if snapshot.is_line_folded(multibuffer_row) {
                        // Skip folded indicators, unless it's the starting line of a fold.
                        if multibuffer_row
                            .0
                            .checked_sub(1)
                            .map_or(false, |previous_row| {
                                snapshot.is_line_folded(MultiBufferRow(previous_row))
                            })
                        {
                            return None;
                        }
                    }
                    let display_row = multibuffer_point.to_display_point(snapshot).row();
                    let button = editor.render_run_indicator(
                        &self.style,
                        Some(display_row) == active_task_indicator_row,
                        display_row,
                        cx,
                    );

                    let button = prepaint_gutter_button(
                        button,
                        display_row,
                        line_height,
                        gutter_dimensions,
                        scroll_pixel_position,
                        gutter_hitbox,
                        rows_with_hunk_bounds,
                        cx,
                    );
                    Some(button)
                })
                .collect_vec()
        })
    }

    #[allow(clippy::too_many_arguments)]
    fn layout_code_actions_indicator(
        &self,
        line_height: Pixels,
        newest_selection_head: DisplayPoint,
        scroll_pixel_position: gpui::Point<Pixels>,
        gutter_dimensions: &GutterDimensions,
        gutter_hitbox: &Hitbox,
        rows_with_hunk_bounds: &HashMap<DisplayRow, Bounds<Pixels>>,
        cx: &mut WindowContext,
    ) -> Option<AnyElement> {
        let mut active = false;
        let mut button = None;
        let row = newest_selection_head.row();
        self.editor.update(cx, |editor, cx| {
            if let Some(crate::CodeContextMenu::CodeActions(CodeActionsMenu {
                deployed_from_indicator,
                ..
            })) = editor.context_menu.borrow().as_ref()
            {
                active = deployed_from_indicator.map_or(true, |indicator_row| indicator_row == row);
            };
            button = editor.render_code_actions_indicator(&self.style, row, active, cx);
        });

        let button = prepaint_gutter_button(
            button?,
            row,
            line_height,
            gutter_dimensions,
            scroll_pixel_position,
            gutter_hitbox,
            rows_with_hunk_bounds,
            cx,
        );

        Some(button)
    }

    fn get_participant_color(
        participant_index: Option<ParticipantIndex>,
        cx: &WindowContext,
    ) -> PlayerColor {
        if let Some(index) = participant_index {
            cx.theme().players().color_for_participant(index.0)
        } else {
            cx.theme().players().absent()
        }
    }

    fn calculate_relative_line_numbers(
        &self,
        snapshot: &EditorSnapshot,
        rows: &Range<DisplayRow>,
        relative_to: Option<DisplayRow>,
    ) -> HashMap<DisplayRow, DisplayRowDelta> {
        let mut relative_rows: HashMap<DisplayRow, DisplayRowDelta> = Default::default();
        let Some(relative_to) = relative_to else {
            return relative_rows;
        };

        let start = rows.start.min(relative_to);
        let end = rows.end.max(relative_to);

        let buffer_rows = snapshot
            .row_infos(start)
            .take(1 + end.minus(start) as usize)
            .collect::<Vec<_>>();

        let head_idx = relative_to.minus(start);
        let mut delta = 1;
        let mut i = head_idx + 1;
        while i < buffer_rows.len() as u32 {
            if buffer_rows[i as usize].buffer_row.is_some() {
                if rows.contains(&DisplayRow(i + start.0)) {
                    relative_rows.insert(DisplayRow(i + start.0), delta);
                }
                delta += 1;
            }
            i += 1;
        }
        delta = 1;
        i = head_idx.min(buffer_rows.len() as u32 - 1);
        while i > 0 && buffer_rows[i as usize].buffer_row.is_none() {
            i -= 1;
        }

        while i > 0 {
            i -= 1;
            if buffer_rows[i as usize].buffer_row.is_some() {
                if rows.contains(&DisplayRow(i + start.0)) {
                    relative_rows.insert(DisplayRow(i + start.0), delta);
                }
                delta += 1;
            }
        }

        relative_rows
    }

    fn layout_line_numbers(
        &self,
        rows: Range<DisplayRow>,
        buffer_rows: &[RowInfo],
        active_rows: &BTreeMap<DisplayRow, bool>,
        newest_selection_head: Option<DisplayPoint>,
        snapshot: &EditorSnapshot,
        cx: &mut WindowContext,
    ) -> Vec<Option<ShapedLine>> {
        let include_line_numbers = snapshot.show_line_numbers.unwrap_or_else(|| {
            EditorSettings::get_global(cx).gutter.line_numbers && snapshot.mode == EditorMode::Full
        });
        if !include_line_numbers {
            return Vec::new();
        }

        let (newest_selection_head, is_relative) = self.editor.update(cx, |editor, cx| {
            let newest_selection_head = newest_selection_head.unwrap_or_else(|| {
                let newest = editor.selections.newest::<Point>(cx);
                SelectionLayout::new(
                    newest,
                    editor.selections.line_mode,
                    editor.cursor_shape,
                    &snapshot.display_snapshot,
                    true,
                    true,
                    None,
                )
                .head
            });
            let is_relative = editor.should_use_relative_line_numbers(cx);
            (newest_selection_head, is_relative)
        });
        let font_size = self.style.text.font_size.to_pixels(cx.rem_size());

        let relative_to = if is_relative {
            Some(newest_selection_head.row())
        } else {
            None
        };
        let relative_rows = self.calculate_relative_line_numbers(snapshot, &rows, relative_to);
        let mut line_number = String::new();
        buffer_rows
            .into_iter()
            .enumerate()
            .map(|(ix, row_info)| {
                let display_row = DisplayRow(rows.start.0 + ix as u32);
                let color = if active_rows.contains_key(&display_row) {
                    cx.theme().colors().editor_active_line_number
                } else {
                    cx.theme().colors().editor_line_number
                };
                line_number.clear();
                let default_number = row_info.buffer_row? + 1;
                let number = relative_rows
                    .get(&DisplayRow(ix as u32 + rows.start.0))
                    .unwrap_or(&default_number);
                write!(&mut line_number, "{number}").unwrap();
                let run = TextRun {
                    len: line_number.len(),
                    font: self.style.text.font(),
                    color,
                    background_color: None,
                    underline: None,
                    strikethrough: None,
                };
                let shaped_line = cx
                    .text_system()
                    .shape_line(line_number.clone().into(), font_size, &[run])
                    .unwrap();
                Some(shaped_line)
            })
            .collect()
    }

    fn layout_crease_toggles(
        &self,
        rows: Range<DisplayRow>,
        row_infos: &[RowInfo],
        active_rows: &BTreeMap<DisplayRow, bool>,
        snapshot: &EditorSnapshot,
        cx: &mut WindowContext,
    ) -> Vec<Option<AnyElement>> {
        let include_fold_statuses = EditorSettings::get_global(cx).gutter.folds
            && snapshot.mode == EditorMode::Full
            && self.editor.read(cx).is_singleton(cx);
        if include_fold_statuses {
            row_infos
                .into_iter()
                .enumerate()
                .map(|(ix, info)| {
                    let row = info.buffer_row?;
                    let display_row = DisplayRow(rows.start.0 + ix as u32);
                    let active = active_rows.contains_key(&display_row);

                    // todo(max): Retrieve the multibuffer row correctly
                    snapshot.render_crease_toggle(
                        MultiBufferRow(row),
                        active,
                        self.editor.clone(),
                        cx,
                    )
                })
                .collect()
        } else {
            Vec::new()
        }
    }

    fn layout_crease_trailers(
        &self,
        buffer_rows: impl IntoIterator<Item = RowInfo>,
        snapshot: &EditorSnapshot,
        cx: &mut WindowContext,
    ) -> Vec<Option<AnyElement>> {
        buffer_rows
            .into_iter()
            .map(|row_info| {
                // FIXME: These are not really MultiBufferRow?!
                if let Some(row) = row_info.buffer_row {
                    snapshot.render_crease_trailer(MultiBufferRow(row), cx)
                } else {
                    None
                }
            })
            .collect()
    }

    fn layout_lines(
        rows: Range<DisplayRow>,
        snapshot: &EditorSnapshot,
        style: &EditorStyle,
        editor_width: Pixels,
        is_row_soft_wrapped: impl Copy + Fn(usize) -> bool,
        cx: &mut WindowContext,
    ) -> Vec<LineWithInvisibles> {
        if rows.start >= rows.end {
            return Vec::new();
        }

        // Show the placeholder when the editor is empty
        if snapshot.is_empty() {
            let font_size = style.text.font_size.to_pixels(cx.rem_size());
            let placeholder_color = cx.theme().colors().text_placeholder;
            let placeholder_text = snapshot.placeholder_text();

            let placeholder_lines = placeholder_text
                .as_ref()
                .map_or("", AsRef::as_ref)
                .split('\n')
                .skip(rows.start.0 as usize)
                .chain(iter::repeat(""))
                .take(rows.len());
            placeholder_lines
                .filter_map(move |line| {
                    let run = TextRun {
                        len: line.len(),
                        font: style.text.font(),
                        color: placeholder_color,
                        background_color: None,
                        underline: Default::default(),
                        strikethrough: None,
                    };
                    cx.text_system()
                        .shape_line(line.to_string().into(), font_size, &[run])
                        .log_err()
                })
                .map(|line| LineWithInvisibles {
                    width: line.width,
                    len: line.len,
                    fragments: smallvec![LineFragment::Text(line)],
                    invisibles: Vec::new(),
                    font_size,
                })
                .collect()
        } else {
            let chunks = snapshot.highlighted_chunks(rows.clone(), true, style);
            LineWithInvisibles::from_chunks(
                chunks,
                &style,
                MAX_LINE_LEN,
                rows.len(),
                snapshot.mode,
                editor_width,
                is_row_soft_wrapped,
                cx,
            )
        }
    }

    fn prepaint_lines(
        &self,
        start_row: DisplayRow,
        line_layouts: &mut [LineWithInvisibles],
        line_height: Pixels,
        scroll_pixel_position: gpui::Point<Pixels>,
        content_origin: gpui::Point<Pixels>,
        cx: &mut WindowContext,
    ) -> SmallVec<[AnyElement; 1]> {
        let mut line_elements = SmallVec::new();
        for (ix, line) in line_layouts.iter_mut().enumerate() {
            let row = start_row + DisplayRow(ix as u32);
            line.prepaint(
                line_height,
                scroll_pixel_position,
                row,
                content_origin,
                &mut line_elements,
                cx,
            );
        }
        line_elements
    }

    #[allow(clippy::too_many_arguments)]
    fn render_block(
        &self,
        block: &Block,
        available_width: AvailableSpace,
        block_id: BlockId,
        block_row_start: DisplayRow,
        snapshot: &EditorSnapshot,
        text_x: Pixels,
        rows: &Range<DisplayRow>,
        line_layouts: &[LineWithInvisibles],
        gutter_dimensions: &GutterDimensions,
        line_height: Pixels,
        em_width: Pixels,
        text_hitbox: &Hitbox,
        editor_width: Pixels,
        scroll_width: &mut Pixels,
        resized_blocks: &mut HashMap<CustomBlockId, u32>,
        selections: &[Selection<Point>],
        is_row_soft_wrapped: impl Copy + Fn(usize) -> bool,
        cx: &mut WindowContext,
    ) -> (AnyElement, Size<Pixels>) {
        let header_padding = px(6.0);
        let mut element = match block {
            Block::Custom(block) => {
                let block_start = block.start().to_point(&snapshot.buffer_snapshot);
                let block_end = block.end().to_point(&snapshot.buffer_snapshot);
                let align_to = block_start.to_display_point(snapshot);
                let anchor_x = text_x
                    + if rows.contains(&align_to.row()) {
                        line_layouts[align_to.row().minus(rows.start) as usize]
                            .x_for_index(align_to.column() as usize)
                    } else {
                        layout_line(
                            align_to.row(),
                            snapshot,
                            &self.style,
                            editor_width,
                            is_row_soft_wrapped,
                            cx,
                        )
                        .x_for_index(align_to.column() as usize)
                    };

                let selected = selections
                    .binary_search_by(|selection| {
                        if selection.end <= block_start {
                            Ordering::Less
                        } else if selection.start >= block_end {
                            Ordering::Greater
                        } else {
                            Ordering::Equal
                        }
                    })
                    .is_ok();

                div()
                    .size_full()
                    .child(block.render(&mut BlockContext {
                        context: cx,
                        anchor_x,
                        gutter_dimensions,
                        line_height,
                        em_width,
                        block_id,
                        selected,
                        max_width: text_hitbox.size.width.max(*scroll_width),
                        editor_style: &self.style,
                    }))
                    .into_any()
            }

            Block::FoldedBuffer {
                first_excerpt,
                prev_excerpt,
                show_excerpt_controls,
                height,
            } => {
                let block_start = DisplayPoint::new(block_row_start, 0).to_point(snapshot);
                let block_end = DisplayPoint::new(block_row_start + *height, 0).to_point(snapshot);
                let selected = selections
                    .binary_search_by(|selection| {
                        if selection.end <= block_start {
                            Ordering::Less
                        } else if selection.start >= block_end {
                            Ordering::Greater
                        } else {
                            Ordering::Equal
                        }
                    })
                    .is_ok();
                let icon_offset = gutter_dimensions.width
                    - (gutter_dimensions.left_padding + gutter_dimensions.margin);

                let mut result = v_flex().id(block_id).w_full();
                if let Some(prev_excerpt) = prev_excerpt {
                    if *show_excerpt_controls {
                        result = result.child(
                            h_flex()
                                .w(icon_offset)
                                .h(MULTI_BUFFER_EXCERPT_HEADER_HEIGHT as f32 * cx.line_height())
                                .flex_none()
                                .justify_end()
                                .child(self.render_expand_excerpt_button(
                                    prev_excerpt.id,
                                    ExpandExcerptDirection::Down,
                                    IconName::ArrowDownFromLine,
                                    cx,
                                )),
                        );
                    }
                }

                let jump_data = jump_data(snapshot, block_row_start, *height, first_excerpt, cx);
                result
                    .child(self.render_buffer_header(
                        first_excerpt,
                        header_padding,
                        true,
                        selected,
                        jump_data,
                        cx,
                    ))
                    .into_any_element()
            }
            Block::ExcerptBoundary {
                prev_excerpt,
                next_excerpt,
                show_excerpt_controls,
                height,
                starts_new_buffer,
            } => {
                let icon_offset = gutter_dimensions.width
                    - (gutter_dimensions.left_padding + gutter_dimensions.margin);

                let mut result = v_flex().id(block_id).w_full();
                if let Some(prev_excerpt) = prev_excerpt {
                    if *show_excerpt_controls {
                        result = result.child(
                            h_flex()
                                .w(icon_offset)
                                .h(MULTI_BUFFER_EXCERPT_HEADER_HEIGHT as f32 * cx.line_height())
                                .flex_none()
                                .justify_end()
                                .child(self.render_expand_excerpt_button(
                                    prev_excerpt.id,
                                    ExpandExcerptDirection::Down,
                                    IconName::ArrowDownFromLine,
                                    cx,
                                )),
                        );
                    }
                }

                if let Some(next_excerpt) = next_excerpt {
                    let jump_data = jump_data(snapshot, block_row_start, *height, next_excerpt, cx);
                    if *starts_new_buffer {
                        result = result.child(self.render_buffer_header(
                            next_excerpt,
                            header_padding,
                            false,
                            false,
                            jump_data,
                            cx,
                        ));
                        if *show_excerpt_controls {
                            result = result.child(
                                h_flex()
                                    .w(icon_offset)
                                    .h(MULTI_BUFFER_EXCERPT_HEADER_HEIGHT as f32 * cx.line_height())
                                    .flex_none()
                                    .justify_end()
                                    .child(self.render_expand_excerpt_button(
                                        next_excerpt.id,
                                        ExpandExcerptDirection::Up,
                                        IconName::ArrowUpFromLine,
                                        cx,
                                    )),
                            );
                        }
                    } else {
                        let editor = self.editor.clone();
                        result = result.child(
                            h_flex()
                                .id("excerpt header block")
                                .group("excerpt-jump-action")
                                .justify_start()
                                .w_full()
                                .h(MULTI_BUFFER_EXCERPT_HEADER_HEIGHT as f32 * cx.line_height())
                                .relative()
                                .child(
                                    div()
                                        .top(px(0.))
                                        .absolute()
                                        .w_full()
                                        .h_px()
                                        .bg(cx.theme().colors().border_variant)
                                        .group_hover("excerpt-jump-action", |style| {
                                            style.bg(cx.theme().colors().border)
                                        }),
                                )
                                .cursor_pointer()
                                .on_click({
                                    let jump_data = jump_data.clone();
                                    cx.listener_for(&self.editor, {
                                        let jump_data = jump_data.clone();
                                        move |editor, e: &ClickEvent, cx| {
                                            cx.stop_propagation();
                                            editor.open_excerpts_common(
                                                Some(jump_data.clone()),
                                                e.down.modifiers.secondary(),
                                                cx,
                                            );
                                        }
                                    })
                                })
                                .tooltip({
                                    let jump_data = jump_data.clone();
                                    move |cx| {
                                        let jump_message = format!(
                                            "Jump to {}:L{}",
                                            match &jump_data.path {
                                                Some(project_path) =>
                                                    project_path.path.display().to_string(),
                                                None => {
                                                    let editor = editor.read(cx);
                                                    editor
                                                        .file_at(jump_data.position, cx)
                                                        .map(|file| {
                                                            file.full_path(cx).display().to_string()
                                                        })
                                                        .or_else(|| {
                                                            Some(
                                                                editor
                                                                    .tab_description(0, cx)?
                                                                    .to_string(),
                                                            )
                                                        })
                                                        .unwrap_or_else(|| {
                                                            "Unknown buffer".to_string()
                                                        })
                                                }
                                            },
                                            jump_data.position.row + 1
                                        );
                                        Tooltip::for_action(jump_message, &OpenExcerpts, cx)
                                    }
                                })
                                .child(
                                    h_flex()
                                        .w(icon_offset)
                                        .h(MULTI_BUFFER_EXCERPT_HEADER_HEIGHT as f32
                                            * cx.line_height())
                                        .flex_none()
                                        .justify_end()
                                        .child(if *show_excerpt_controls {
                                            self.render_expand_excerpt_button(
                                                next_excerpt.id,
                                                ExpandExcerptDirection::Up,
                                                IconName::ArrowUpFromLine,
                                                cx,
                                            )
                                        } else {
                                            ButtonLike::new("jump-icon")
                                                .style(ButtonStyle::Transparent)
                                                .child(
                                                    svg()
                                                        .path(IconName::ArrowUpRight.path())
                                                        .size(IconSize::XSmall.rems())
                                                        .text_color(
                                                            cx.theme().colors().border_variant,
                                                        )
                                                        .group_hover(
                                                            "excerpt-jump-action",
                                                            |style| {
                                                                style.text_color(
                                                                    cx.theme().colors().border,
                                                                )
                                                            },
                                                        ),
                                                )
                                        }),
                                ),
                        );
                    }
                }

                result.into_any()
            }
        };

        // Discover the element's content height, then round up to the nearest multiple of line height.
        let preliminary_size =
            element.layout_as_root(size(available_width, AvailableSpace::MinContent), cx);
        let quantized_height = (preliminary_size.height / line_height).ceil() * line_height;
        let final_size = if preliminary_size.height == quantized_height {
            preliminary_size
        } else {
            element.layout_as_root(size(available_width, quantized_height.into()), cx)
        };

        if let BlockId::Custom(custom_block_id) = block_id {
            if block.height() > 0 {
                let element_height_in_lines =
                    ((final_size.height / line_height).ceil() as u32).max(1);
                if element_height_in_lines != block.height() {
                    resized_blocks.insert(custom_block_id, element_height_in_lines);
                }
            }
        }

        (element, final_size)
    }

    fn render_buffer_header(
        &self,
        for_excerpt: &ExcerptInfo,
        header_padding: Pixels,
        is_folded: bool,
        is_selected: bool,
        jump_data: JumpData,
        cx: &mut WindowContext,
    ) -> Div {
        let include_root = self
            .editor
            .read(cx)
            .project
            .as_ref()
            .map(|project| project.read(cx).visible_worktrees(cx).count() > 1)
            .unwrap_or_default();
        let path = for_excerpt.buffer.resolve_file_path(cx, include_root);
        let filename = path
            .as_ref()
            .and_then(|path| Some(path.file_name()?.to_string_lossy().to_string()));
        let parent_path = path
            .as_ref()
            .and_then(|path| Some(path.parent()?.to_string_lossy().to_string() + "/"));

        let focus_handle = self.editor.focus_handle(cx);

        div()
            .px(header_padding)
            .pt(header_padding)
            .w_full()
            .h(FILE_HEADER_HEIGHT as f32 * cx.line_height())
            .child(
                h_flex()
                    .size_full()
                    .gap_2()
                    .flex_basis(Length::Definite(DefiniteLength::Fraction(0.667)))
                    .pl_0p5()
                    .pr_4()
                    .rounded_md()
                    .shadow_md()
                    .border_1()
                    .map(|div| {
                        let border_color = if is_selected {
                            cx.theme().colors().border_focused
                        } else {
                            cx.theme().colors().border
                        };
                        div.border_color(border_color)
                    })
                    .bg(cx.theme().colors().editor_subheader_background)
                    .hover(|style| style.bg(cx.theme().colors().element_hover))
                    .map(|header| {
                        let editor = self.editor.clone();
                        let buffer_id = for_excerpt.buffer_id;
                        let toggle_chevron_icon =
                            FileIcons::get_chevron_icon(!is_folded, cx).map(Icon::from_path);
                        header.child(
                            div()
                                .hover(|style| style.bg(cx.theme().colors().element_selected))
                                .rounded_sm()
                                .child(
                                    ButtonLike::new("toggle-buffer-fold")
                                        .style(ui::ButtonStyle::Transparent)
                                        .size(ButtonSize::Large)
                                        .width(px(30.).into())
                                        .children(toggle_chevron_icon)
                                        .tooltip({
                                            let focus_handle = focus_handle.clone();
                                            move |cx| {
                                                Tooltip::for_action_in(
                                                    "Toggle Excerpt Fold",
                                                    &ToggleFold,
                                                    &focus_handle,
                                                    cx,
                                                )
                                            }
                                        })
                                        .on_click(move |_, cx| {
                                            if is_folded {
                                                editor.update(cx, |editor, cx| {
                                                    editor.unfold_buffer(buffer_id, cx);
                                                });
                                            } else {
                                                editor.update(cx, |editor, cx| {
                                                    editor.fold_buffer(buffer_id, cx);
                                                });
                                            }
                                        }),
                                ),
                        )
                    })
                    .child(
                        h_flex()
                            .id("path header block")
                            .size_full()
                            .justify_between()
                            .child(
                                h_flex()
                                    .gap_2()
                                    .child(
                                        filename
                                            .map(SharedString::from)
                                            .unwrap_or_else(|| "untitled".into()),
                                    )
                                    .when_some(parent_path, |then, path| {
                                        then.child(
                                            div()
                                                .child(path)
                                                .text_color(cx.theme().colors().text_muted),
                                        )
                                    }),
                            )
                            .child(Icon::new(IconName::ArrowUpRight).size(IconSize::Small))
                            .cursor_pointer()
                            .tooltip({
                                let focus_handle = focus_handle.clone();
                                move |cx| {
                                    Tooltip::for_action_in(
                                        "Jump To File",
                                        &OpenExcerpts,
                                        &focus_handle,
                                        cx,
                                    )
                                }
                            })
                            .on_mouse_down(MouseButton::Left, |_, cx| cx.stop_propagation())
                            .on_click(cx.listener_for(&self.editor, {
                                move |editor, e: &ClickEvent, cx| {
                                    editor.open_excerpts_common(
                                        Some(jump_data.clone()),
                                        e.down.modifiers.secondary(),
                                        cx,
                                    );
                                }
                            })),
                    ),
            )
    }

    fn render_expand_excerpt_button(
        &self,
        excerpt_id: ExcerptId,
        direction: ExpandExcerptDirection,
        icon: IconName,
        cx: &mut WindowContext,
    ) -> ButtonLike {
        ButtonLike::new("expand-icon")
            .style(ButtonStyle::Transparent)
            .child(
                svg()
                    .path(icon.path())
                    .size(IconSize::XSmall.rems())
                    .text_color(cx.theme().colors().editor_line_number)
                    .group("")
                    .hover(|style| style.text_color(cx.theme().colors().editor_active_line_number)),
            )
            .on_click(cx.listener_for(&self.editor, {
                move |editor, _, cx| {
                    editor.expand_excerpt(excerpt_id, direction, cx);
                }
            }))
            .tooltip({
                move |cx| Tooltip::for_action("Expand Excerpt", &ExpandExcerpts { lines: 0 }, cx)
            })
    }

    #[allow(clippy::too_many_arguments)]
    fn render_blocks(
        &self,
        rows: Range<DisplayRow>,
        snapshot: &EditorSnapshot,
        hitbox: &Hitbox,
        text_hitbox: &Hitbox,
        editor_width: Pixels,
        scroll_width: &mut Pixels,
        gutter_dimensions: &GutterDimensions,
        em_width: Pixels,
        text_x: Pixels,
        line_height: Pixels,
        line_layouts: &[LineWithInvisibles],
        selections: &[Selection<Point>],
        is_row_soft_wrapped: impl Copy + Fn(usize) -> bool,
        cx: &mut WindowContext,
    ) -> Result<Vec<BlockLayout>, HashMap<CustomBlockId, u32>> {
        let (fixed_blocks, non_fixed_blocks) = snapshot
            .blocks_in_range(rows.clone())
            .partition::<Vec<_>, _>(|(_, block)| block.style() == BlockStyle::Fixed);

        let mut focused_block = self
            .editor
            .update(cx, |editor, _| editor.take_focused_block());
        let mut fixed_block_max_width = Pixels::ZERO;
        let mut blocks = Vec::new();
        let mut resized_blocks = HashMap::default();

        for (row, block) in fixed_blocks {
            let block_id = block.id();

            if focused_block.as_ref().map_or(false, |b| b.id == block_id) {
                focused_block = None;
            }

            let (element, element_size) = self.render_block(
                block,
                AvailableSpace::MinContent,
                block_id,
                row,
                snapshot,
                text_x,
                &rows,
                line_layouts,
                gutter_dimensions,
                line_height,
                em_width,
                text_hitbox,
                editor_width,
                scroll_width,
                &mut resized_blocks,
                selections,
                is_row_soft_wrapped,
                cx,
            );
            fixed_block_max_width = fixed_block_max_width.max(element_size.width + em_width);
            blocks.push(BlockLayout {
                id: block_id,
                row: Some(row),
                element,
                available_space: size(AvailableSpace::MinContent, element_size.height.into()),
                style: BlockStyle::Fixed,
            });
        }
        for (row, block) in non_fixed_blocks {
            let style = block.style();
            let width = match style {
                BlockStyle::Sticky => hitbox.size.width,
                BlockStyle::Flex => hitbox
                    .size
                    .width
                    .max(fixed_block_max_width)
                    .max(gutter_dimensions.width + *scroll_width),
                BlockStyle::Fixed => unreachable!(),
            };
            let block_id = block.id();

            if focused_block.as_ref().map_or(false, |b| b.id == block_id) {
                focused_block = None;
            }

            let (element, element_size) = self.render_block(
                block,
                width.into(),
                block_id,
                row,
                snapshot,
                text_x,
                &rows,
                line_layouts,
                gutter_dimensions,
                line_height,
                em_width,
                text_hitbox,
                editor_width,
                scroll_width,
                &mut resized_blocks,
                selections,
                is_row_soft_wrapped,
                cx,
            );

            blocks.push(BlockLayout {
                id: block_id,
                row: Some(row),
                element,
                available_space: size(width.into(), element_size.height.into()),
                style,
            });
        }

        if let Some(focused_block) = focused_block {
            if let Some(focus_handle) = focused_block.focus_handle.upgrade() {
                if focus_handle.is_focused(cx) {
                    if let Some(block) = snapshot.block_for_id(focused_block.id) {
                        let style = block.style();
                        let width = match style {
                            BlockStyle::Fixed => AvailableSpace::MinContent,
                            BlockStyle::Flex => AvailableSpace::Definite(
                                hitbox
                                    .size
                                    .width
                                    .max(fixed_block_max_width)
                                    .max(gutter_dimensions.width + *scroll_width),
                            ),
                            BlockStyle::Sticky => AvailableSpace::Definite(hitbox.size.width),
                        };

                        let (element, element_size) = self.render_block(
                            &block,
                            width,
                            focused_block.id,
                            rows.end,
                            snapshot,
                            text_x,
                            &rows,
                            line_layouts,
                            gutter_dimensions,
                            line_height,
                            em_width,
                            text_hitbox,
                            editor_width,
                            scroll_width,
                            &mut resized_blocks,
                            selections,
                            is_row_soft_wrapped,
                            cx,
                        );

                        blocks.push(BlockLayout {
                            id: block.id(),
                            row: None,
                            element,
                            available_space: size(width, element_size.height.into()),
                            style,
                        });
                    }
                }
            }
        }

        if resized_blocks.is_empty() {
            *scroll_width = (*scroll_width).max(fixed_block_max_width - gutter_dimensions.width);
            Ok(blocks)
        } else {
            Err(resized_blocks)
        }
    }

    /// Returns true if any of the blocks changed size since the previous frame. This will trigger
    /// a restart of rendering for the editor based on the new sizes.
    fn layout_blocks(
        &self,
        blocks: &mut Vec<BlockLayout>,
        block_starts: &mut HashSet<DisplayRow>,
        hitbox: &Hitbox,
        line_height: Pixels,
        scroll_pixel_position: gpui::Point<Pixels>,
        cx: &mut WindowContext,
    ) {
        for block in blocks {
            let mut origin = if let Some(row) = block.row {
                block_starts.insert(row);
                hitbox.origin
                    + point(
                        Pixels::ZERO,
                        row.as_f32() * line_height - scroll_pixel_position.y,
                    )
            } else {
                // Position the block outside the visible area
                hitbox.origin + point(Pixels::ZERO, hitbox.size.height)
            };

            if !matches!(block.style, BlockStyle::Sticky) {
                origin += point(-scroll_pixel_position.x, Pixels::ZERO);
            }

            let focus_handle = block
                .element
                .prepaint_as_root(origin, block.available_space, cx);

            if let Some(focus_handle) = focus_handle {
                self.editor.update(cx, |editor, _cx| {
                    editor.set_focused_block(FocusedBlock {
                        id: block.id,
                        focus_handle: focus_handle.downgrade(),
                    });
                });
            }
        }
    }

    #[allow(clippy::too_many_arguments)]
    fn layout_context_menu(
        &self,
        line_height: Pixels,
        text_hitbox: &Hitbox,
        content_origin: gpui::Point<Pixels>,
        start_row: DisplayRow,
        scroll_pixel_position: gpui::Point<Pixels>,
        line_layouts: &[LineWithInvisibles],
        newest_selection_head: DisplayPoint,
        gutter_overshoot: Pixels,
        cx: &mut WindowContext,
    ) {
        let Some(context_menu_origin) = self
            .editor
            .read(cx)
            .context_menu_origin(newest_selection_head)
        else {
            return;
        };
        let target_offset = match context_menu_origin {
            crate::ContextMenuOrigin::EditorPoint(display_point) => {
                let cursor_row_layout =
                    &line_layouts[display_point.row().minus(start_row) as usize];
                gpui::Point {
                    x: cursor_row_layout.x_for_index(display_point.column() as usize)
                        - scroll_pixel_position.x,
                    y: display_point.row().next_row().as_f32() * line_height
                        - scroll_pixel_position.y,
                }
            }
            crate::ContextMenuOrigin::GutterIndicator(row) => {
                // Context menu was spawned via a click on a gutter. Ensure it's a bit closer to the indicator than just a plain first column of the
                // text field.
                gpui::Point {
                    x: -gutter_overshoot,
                    y: row.next_row().as_f32() * line_height - scroll_pixel_position.y,
                }
            }
        };

        // If the context menu's max height won't fit below, then flip it above the line and display
        // it in reverse order. If the available space above is less than below.
        let unconstrained_max_height = line_height * 12. + POPOVER_Y_PADDING;
        let min_height = line_height * 3. + POPOVER_Y_PADDING;
        let target_position = content_origin + target_offset;
        let y_overflows_below = target_position.y + unconstrained_max_height > text_hitbox.bottom();
        let bottom_y_when_flipped = target_position.y - line_height;
        let available_above = bottom_y_when_flipped - text_hitbox.top();
        let available_below = text_hitbox.bottom() - target_position.y;
        let mut y_is_flipped = y_overflows_below && available_above > available_below;
        let mut max_height = cmp::min(
            unconstrained_max_height,
            if y_is_flipped {
                available_above
            } else {
                available_below
            },
        );

        // If less than 3 lines fit within the text bounds, instead fit within the window.
        if max_height < 3. * line_height {
            let available_above = bottom_y_when_flipped;
            let available_below = cx.viewport_size().height - target_position.y;
            if available_below > 3. * line_height {
                y_is_flipped = false;
                max_height = min_height;
            } else if available_above > 3. * line_height {
                y_is_flipped = true;
                max_height = min_height;
            } else if available_above > available_below {
                y_is_flipped = true;
                max_height = available_above;
            } else {
                y_is_flipped = false;
                max_height = available_below;
            }
        }

        let max_height_in_lines = ((max_height - POPOVER_Y_PADDING) / line_height).floor() as u32;

        let Some(mut menu) = self.editor.update(cx, |editor, cx| {
            editor.render_context_menu(&self.style, max_height_in_lines, cx)
        }) else {
            return;
        };

        let menu_size = menu.layout_as_root(AvailableSpace::min_size(), cx);
        let menu_position = gpui::Point {
            x: if target_position.x + menu_size.width > cx.viewport_size().width {
                // Snap the right edge of the list to the right edge of the window if its horizontal bounds
                // overflow.
                (cx.viewport_size().width - menu_size.width).max(Pixels::ZERO)
            } else {
                target_position.x
            },
            y: if y_is_flipped {
                bottom_y_when_flipped - menu_size.height
            } else {
                target_position.y
            },
        };

        cx.defer_draw(menu, menu_position, 1);
    }

    #[allow(clippy::too_many_arguments)]
    fn layout_inline_completion_popover(
        &self,
        text_bounds: &Bounds<Pixels>,
        editor_snapshot: &EditorSnapshot,
        visible_row_range: Range<DisplayRow>,
        scroll_top: f32,
        scroll_bottom: f32,
        line_layouts: &[LineWithInvisibles],
        line_height: Pixels,
        scroll_pixel_position: gpui::Point<Pixels>,
        editor_width: Pixels,
        style: &EditorStyle,
        cx: &mut WindowContext,
    ) -> Option<AnyElement> {
        const PADDING_X: Pixels = Pixels(24.);
        const PADDING_Y: Pixels = Pixels(2.);

        let active_inline_completion = self.editor.read(cx).active_inline_completion.as_ref()?;

        match &active_inline_completion.completion {
            InlineCompletion::Move(target_position) => {
                let tab_kbd = h_flex()
                    .px_0p5()
                    .font(theme::ThemeSettings::get_global(cx).buffer_font.clone())
                    .text_size(TextSize::XSmall.rems(cx))
                    .text_color(cx.theme().colors().text.opacity(0.8))
                    .child("tab");

                let icon_container = div().mt(px(2.5)); // For optical alignment

                let container_element = h_flex()
                    .items_center()
                    .py_0p5()
                    .px_1()
                    .gap_1()
                    .bg(cx.theme().colors().editor_subheader_background)
                    .border_1()
                    .border_color(cx.theme().colors().text_accent.opacity(0.2))
                    .rounded_md()
                    .shadow_sm();

                let target_display_point = target_position.to_display_point(editor_snapshot);
                if target_display_point.row().as_f32() < scroll_top {
                    let mut element = container_element
                        .child(tab_kbd)
                        .child(Label::new("Jump to Edit").size(LabelSize::Small))
                        .child(
                            icon_container
                                .child(Icon::new(IconName::ArrowUp).size(IconSize::Small)),
                        )
                        .into_any();
                    let size = element.layout_as_root(AvailableSpace::min_size(), cx);
                    let offset = point((text_bounds.size.width - size.width) / 2., PADDING_Y);
                    element.prepaint_at(text_bounds.origin + offset, cx);
                    Some(element)
                } else if (target_display_point.row().as_f32() + 1.) > scroll_bottom {
                    let mut element = container_element
                        .child(tab_kbd)
                        .child(Label::new("Jump to Edit").size(LabelSize::Small))
                        .child(
                            icon_container
                                .child(Icon::new(IconName::ArrowDown).size(IconSize::Small)),
                        )
                        .into_any();
                    let size = element.layout_as_root(AvailableSpace::min_size(), cx);
                    let offset = point(
                        (text_bounds.size.width - size.width) / 2.,
                        text_bounds.size.height - size.height - PADDING_Y,
                    );
                    element.prepaint_at(text_bounds.origin + offset, cx);
                    Some(element)
                } else {
                    let mut element = container_element
                        .child(tab_kbd)
                        .child(Label::new("Jump to Edit").size(LabelSize::Small))
                        .into_any();

                    let target_line_end = DisplayPoint::new(
                        target_display_point.row(),
                        editor_snapshot.line_len(target_display_point.row()),
                    );
                    let origin = self.editor.update(cx, |editor, cx| {
                        editor.display_to_pixel_point(target_line_end, editor_snapshot, cx)
                    })?;
                    element.prepaint_as_root(
                        text_bounds.origin + origin + point(PADDING_X, px(0.)),
                        AvailableSpace::min_size(),
                        cx,
                    );
                    Some(element)
                }
            }
            InlineCompletion::Edit(edits) => {
                if self.editor.read(cx).has_active_completions_menu() {
                    return None;
                }

                let edit_start = edits
                    .first()
                    .unwrap()
                    .0
                    .start
                    .to_display_point(editor_snapshot);
                let edit_end = edits
                    .last()
                    .unwrap()
                    .0
                    .end
                    .to_display_point(editor_snapshot);

                let is_visible = visible_row_range.contains(&edit_start.row())
                    || visible_row_range.contains(&edit_end.row());
                if !is_visible {
                    return None;
                }

                if all_edits_insertions_or_deletions(edits, &editor_snapshot.buffer_snapshot) {
                    return None;
                }

                let crate::InlineCompletionText::Edit { text, highlights } =
                    crate::inline_completion_edit_text(editor_snapshot, edits, cx)
                else {
                    return None;
                };
                let line_count = text.lines().count() + 1;

                let longest_row =
                    editor_snapshot.longest_row_in_range(edit_start.row()..edit_end.row() + 1);
                let longest_line_width = if visible_row_range.contains(&longest_row) {
                    line_layouts[(longest_row.0 - visible_row_range.start.0) as usize].width
                } else {
                    layout_line(
                        longest_row,
                        editor_snapshot,
                        style,
                        editor_width,
                        |_| false,
                        cx,
                    )
                    .width
                };

                let styled_text =
                    gpui::StyledText::new(text.clone()).with_highlights(&style.text, highlights);

                let mut element = div()
                    .bg(cx.theme().colors().editor_background)
                    .border_1()
                    .border_color(cx.theme().colors().border)
                    .rounded_md()
                    .px_1()
                    .child(styled_text)
                    .into_any();

                let element_bounds = element.layout_as_root(AvailableSpace::min_size(), cx);
                let is_fully_visible =
                    editor_width >= longest_line_width + PADDING_X + element_bounds.width;

                let origin = if is_fully_visible {
                    text_bounds.origin
                        + point(
                            longest_line_width + PADDING_X - scroll_pixel_position.x,
                            edit_start.row().as_f32() * line_height - scroll_pixel_position.y,
                        )
                } else {
                    let target_above =
                        DisplayRow(edit_start.row().0.saturating_sub(line_count as u32));
                    let row_target = if visible_row_range
                        .contains(&DisplayRow(target_above.0.saturating_sub(1)))
                    {
                        target_above
                    } else {
                        DisplayRow(edit_end.row().0 + 1)
                    };

                    text_bounds.origin
                        + point(
                            -scroll_pixel_position.x,
                            row_target.as_f32() * line_height - scroll_pixel_position.y,
                        )
                };

                element.prepaint_as_root(origin, element_bounds.into(), cx);
                Some(element)
            }
        }
    }

    fn layout_mouse_context_menu(
        &self,
        editor_snapshot: &EditorSnapshot,
        visible_range: Range<DisplayRow>,
        content_origin: gpui::Point<Pixels>,
        cx: &mut WindowContext,
    ) -> Option<AnyElement> {
        let position = self.editor.update(cx, |editor, cx| {
            let visible_start_point = editor.display_to_pixel_point(
                DisplayPoint::new(visible_range.start, 0),
                editor_snapshot,
                cx,
            )?;
            let visible_end_point = editor.display_to_pixel_point(
                DisplayPoint::new(visible_range.end, 0),
                editor_snapshot,
                cx,
            )?;

            let mouse_context_menu = editor.mouse_context_menu.as_ref()?;
            let (source_display_point, position) = match mouse_context_menu.position {
                MenuPosition::PinnedToScreen(point) => (None, point),
                MenuPosition::PinnedToEditor { source, offset } => {
                    let source_display_point = source.to_display_point(editor_snapshot);
                    let source_point = editor.to_pixel_point(source, editor_snapshot, cx)?;
                    let position = content_origin + source_point + offset;
                    (Some(source_display_point), position)
                }
            };

            let source_included = source_display_point.map_or(true, |source_display_point| {
                visible_range
                    .to_inclusive()
                    .contains(&source_display_point.row())
            });
            let position_included =
                visible_start_point.y <= position.y && position.y <= visible_end_point.y;
            if !source_included && !position_included {
                None
            } else {
                Some(position)
            }
        })?;

        let mut element = self.editor.update(cx, |editor, _| {
            let mouse_context_menu = editor.mouse_context_menu.as_ref()?;
            let context_menu = mouse_context_menu.context_menu.clone();

            Some(
                deferred(
                    anchored()
                        .position(position)
                        .child(context_menu)
                        .anchor(Corner::TopLeft)
                        .snap_to_window_with_margin(px(8.)),
                )
                .with_priority(1)
                .into_any(),
            )
        })?;

        element.prepaint_as_root(position, AvailableSpace::min_size(), cx);
        Some(element)
    }

    #[allow(clippy::too_many_arguments)]
    fn layout_hover_popovers(
        &self,
        snapshot: &EditorSnapshot,
        hitbox: &Hitbox,
        text_hitbox: &Hitbox,
        visible_display_row_range: Range<DisplayRow>,
        content_origin: gpui::Point<Pixels>,
        scroll_pixel_position: gpui::Point<Pixels>,
        line_layouts: &[LineWithInvisibles],
        line_height: Pixels,
        em_width: Pixels,
        cx: &mut WindowContext,
    ) {
        struct MeasuredHoverPopover {
            element: AnyElement,
            size: Size<Pixels>,
            horizontal_offset: Pixels,
        }

        let max_size = size(
            (120. * em_width) // Default size
                .min(hitbox.size.width / 2.) // Shrink to half of the editor width
                .max(MIN_POPOVER_CHARACTER_WIDTH * em_width), // Apply minimum width of 20 characters
            (16. * line_height) // Default size
                .min(hitbox.size.height / 2.) // Shrink to half of the editor height
                .max(MIN_POPOVER_LINE_HEIGHT * line_height), // Apply minimum height of 4 lines
        );

        let hover_popovers = self.editor.update(cx, |editor, cx| {
            editor
                .hover_state
                .render(snapshot, visible_display_row_range.clone(), max_size, cx)
        });
        let Some((position, hover_popovers)) = hover_popovers else {
            return;
        };

        // This is safe because we check on layout whether the required row is available
        let hovered_row_layout =
            &line_layouts[position.row().minus(visible_display_row_range.start) as usize];

        // Compute Hovered Point
        let x =
            hovered_row_layout.x_for_index(position.column() as usize) - scroll_pixel_position.x;
        let y = position.row().as_f32() * line_height - scroll_pixel_position.y;
        let hovered_point = content_origin + point(x, y);

        let mut overall_height = Pixels::ZERO;
        let mut measured_hover_popovers = Vec::new();
        for mut hover_popover in hover_popovers {
            let size = hover_popover.layout_as_root(AvailableSpace::min_size(), cx);
            let horizontal_offset =
                (text_hitbox.top_right().x - (hovered_point.x + size.width)).min(Pixels::ZERO);

            overall_height += HOVER_POPOVER_GAP + size.height;

            measured_hover_popovers.push(MeasuredHoverPopover {
                element: hover_popover,
                size,
                horizontal_offset,
            });
        }
        overall_height += HOVER_POPOVER_GAP;

        fn draw_occluder(width: Pixels, origin: gpui::Point<Pixels>, cx: &mut WindowContext) {
            let mut occlusion = div()
                .size_full()
                .occlude()
                .on_mouse_move(|_, cx| cx.stop_propagation())
                .into_any_element();
            occlusion.layout_as_root(size(width, HOVER_POPOVER_GAP).into(), cx);
            cx.defer_draw(occlusion, origin, 2);
        }

        if hovered_point.y > overall_height {
            // There is enough space above. Render popovers above the hovered point
            let mut current_y = hovered_point.y;
            for (position, popover) in measured_hover_popovers.into_iter().with_position() {
                let size = popover.size;
                let popover_origin = point(
                    hovered_point.x + popover.horizontal_offset,
                    current_y - size.height,
                );

                cx.defer_draw(popover.element, popover_origin, 2);
                if position != itertools::Position::Last {
                    let origin = point(popover_origin.x, popover_origin.y - HOVER_POPOVER_GAP);
                    draw_occluder(size.width, origin, cx);
                }

                current_y = popover_origin.y - HOVER_POPOVER_GAP;
            }
        } else {
            // There is not enough space above. Render popovers below the hovered point
            let mut current_y = hovered_point.y + line_height;
            for (position, popover) in measured_hover_popovers.into_iter().with_position() {
                let size = popover.size;
                let popover_origin = point(hovered_point.x + popover.horizontal_offset, current_y);

                cx.defer_draw(popover.element, popover_origin, 2);
                if position != itertools::Position::Last {
                    let origin = point(popover_origin.x, popover_origin.y + size.height);
                    draw_occluder(size.width, origin, cx);
                }

                current_y = popover_origin.y + size.height + HOVER_POPOVER_GAP;
            }
        }
    }

    #[allow(clippy::too_many_arguments)]
    fn layout_signature_help(
        &self,
        hitbox: &Hitbox,
        content_origin: gpui::Point<Pixels>,
        scroll_pixel_position: gpui::Point<Pixels>,
        newest_selection_head: Option<DisplayPoint>,
        start_row: DisplayRow,
        line_layouts: &[LineWithInvisibles],
        line_height: Pixels,
        em_width: Pixels,
        cx: &mut WindowContext,
    ) {
        if !self.editor.focus_handle(cx).is_focused(cx) {
            return;
        }
        let Some(newest_selection_head) = newest_selection_head else {
            return;
        };
        let selection_row = newest_selection_head.row();
        if selection_row < start_row {
            return;
        }
        let Some(cursor_row_layout) = line_layouts.get(selection_row.minus(start_row) as usize)
        else {
            return;
        };

        let start_x = cursor_row_layout.x_for_index(newest_selection_head.column() as usize)
            - scroll_pixel_position.x
            + content_origin.x;
        let start_y =
            selection_row.as_f32() * line_height + content_origin.y - scroll_pixel_position.y;

        let max_size = size(
            (120. * em_width) // Default size
                .min(hitbox.size.width / 2.) // Shrink to half of the editor width
                .max(MIN_POPOVER_CHARACTER_WIDTH * em_width), // Apply minimum width of 20 characters
            (16. * line_height) // Default size
                .min(hitbox.size.height / 2.) // Shrink to half of the editor height
                .max(MIN_POPOVER_LINE_HEIGHT * line_height), // Apply minimum height of 4 lines
        );

        let maybe_element = self.editor.update(cx, |editor, cx| {
            if let Some(popover) = editor.signature_help_state.popover_mut() {
                let element = popover.render(
                    &self.style,
                    max_size,
                    editor.workspace.as_ref().map(|(w, _)| w.clone()),
                    cx,
                );
                Some(element)
            } else {
                None
            }
        });
        if let Some(mut element) = maybe_element {
            let window_size = cx.viewport_size();
            let size = element.layout_as_root(Size::<AvailableSpace>::default(), cx);
            let mut point = point(start_x, start_y - size.height);

            // Adjusting to ensure the popover does not overflow in the X-axis direction.
            if point.x + size.width >= window_size.width {
                point.x = window_size.width - size.width;
            }

            cx.defer_draw(element, point, 1)
        }
    }

    fn paint_background(&self, layout: &EditorLayout, cx: &mut WindowContext) {
        cx.paint_layer(layout.hitbox.bounds, |cx| {
            let scroll_top = layout.position_map.snapshot.scroll_position().y;
            let gutter_bg = cx.theme().colors().editor_gutter_background;
            cx.paint_quad(fill(layout.gutter_hitbox.bounds, gutter_bg));
            cx.paint_quad(fill(layout.text_hitbox.bounds, self.style.background));

            if let EditorMode::Full = layout.mode {
                let mut active_rows = layout.active_rows.iter().peekable();
                while let Some((start_row, contains_non_empty_selection)) = active_rows.next() {
                    let mut end_row = start_row.0;
                    while active_rows
                        .peek()
                        .map_or(false, |(active_row, has_selection)| {
                            active_row.0 == end_row + 1
                                && *has_selection == contains_non_empty_selection
                        })
                    {
                        active_rows.next().unwrap();
                        end_row += 1;
                    }

                    if !contains_non_empty_selection {
                        let highlight_h_range =
                            match layout.position_map.snapshot.current_line_highlight {
                                CurrentLineHighlight::Gutter => Some(Range {
                                    start: layout.hitbox.left(),
                                    end: layout.gutter_hitbox.right(),
                                }),
                                CurrentLineHighlight::Line => Some(Range {
                                    start: layout.text_hitbox.bounds.left(),
                                    end: layout.text_hitbox.bounds.right(),
                                }),
                                CurrentLineHighlight::All => Some(Range {
                                    start: layout.hitbox.left(),
                                    end: layout.hitbox.right(),
                                }),
                                CurrentLineHighlight::None => None,
                            };
                        if let Some(range) = highlight_h_range {
                            let active_line_bg = cx.theme().colors().editor_active_line_background;
                            let bounds = Bounds {
                                origin: point(
                                    range.start,
                                    layout.hitbox.origin.y
                                        + (start_row.as_f32() - scroll_top)
                                            * layout.position_map.line_height,
                                ),
                                size: size(
                                    range.end - range.start,
                                    layout.position_map.line_height
                                        * (end_row - start_row.0 + 1) as f32,
                                ),
                            };
                            cx.paint_quad(fill(bounds, active_line_bg));
                        }
                    }
                }

                let mut paint_highlight =
                    |highlight_row_start: DisplayRow, highlight_row_end: DisplayRow, color| {
                        let origin = point(
                            layout.hitbox.origin.x,
                            layout.hitbox.origin.y
                                + (highlight_row_start.as_f32() - scroll_top)
                                    * layout.position_map.line_height,
                        );
                        let size = size(
                            layout.hitbox.size.width,
                            layout.position_map.line_height
                                * highlight_row_end.next_row().minus(highlight_row_start) as f32,
                        );
                        cx.paint_quad(fill(Bounds { origin, size }, color));
                    };

                let mut current_paint: Option<(Hsla, Range<DisplayRow>)> = None;
                for (&new_row, &new_color) in &layout.highlighted_rows {
                    match &mut current_paint {
                        Some((current_color, current_range)) => {
                            let current_color = *current_color;
                            let new_range_started = current_color != new_color
                                || current_range.end.next_row() != new_row;
                            if new_range_started {
                                paint_highlight(
                                    current_range.start,
                                    current_range.end,
                                    current_color,
                                );
                                current_paint = Some((new_color, new_row..new_row));
                                continue;
                            } else {
                                current_range.end = current_range.end.next_row();
                            }
                        }
                        None => current_paint = Some((new_color, new_row..new_row)),
                    };
                }
                if let Some((color, range)) = current_paint {
                    paint_highlight(range.start, range.end, color);
                }

                let scroll_left =
                    layout.position_map.snapshot.scroll_position().x * layout.position_map.em_width;

                for (wrap_position, active) in layout.wrap_guides.iter() {
                    let x = (layout.text_hitbox.origin.x
                        + *wrap_position
                        + layout.position_map.em_width / 2.)
                        - scroll_left;

                    let show_scrollbars = {
                        let (scrollbar_x, scrollbar_y) = &layout.scrollbars_layout.as_xy();

                        scrollbar_x.as_ref().map_or(false, |sx| sx.visible)
                            || scrollbar_y.as_ref().map_or(false, |sy| sy.visible)
                    };

                    if x < layout.text_hitbox.origin.x
                        || (show_scrollbars && x > self.scrollbar_left(&layout.hitbox.bounds))
                    {
                        continue;
                    }

                    let color = if *active {
                        cx.theme().colors().editor_active_wrap_guide
                    } else {
                        cx.theme().colors().editor_wrap_guide
                    };
                    cx.paint_quad(fill(
                        Bounds {
                            origin: point(x, layout.text_hitbox.origin.y),
                            size: size(px(1.), layout.text_hitbox.size.height),
                        },
                        color,
                    ));
                }
            }
        })
    }

    fn paint_indent_guides(&mut self, layout: &mut EditorLayout, cx: &mut WindowContext) {
        let Some(indent_guides) = &layout.indent_guides else {
            return;
        };

        let faded_color = |color: Hsla, alpha: f32| {
            let mut faded = color;
            faded.a = alpha;
            faded
        };

        for indent_guide in indent_guides {
            let indent_accent_colors = cx.theme().accents().color_for_index(indent_guide.depth);
            let settings = indent_guide.settings;

            // TODO fixed for now, expose them through themes later
            const INDENT_AWARE_ALPHA: f32 = 0.2;
            const INDENT_AWARE_ACTIVE_ALPHA: f32 = 0.4;
            const INDENT_AWARE_BACKGROUND_ALPHA: f32 = 0.1;
            const INDENT_AWARE_BACKGROUND_ACTIVE_ALPHA: f32 = 0.2;

            let line_color = match (settings.coloring, indent_guide.active) {
                (IndentGuideColoring::Disabled, _) => None,
                (IndentGuideColoring::Fixed, false) => {
                    Some(cx.theme().colors().editor_indent_guide)
                }
                (IndentGuideColoring::Fixed, true) => {
                    Some(cx.theme().colors().editor_indent_guide_active)
                }
                (IndentGuideColoring::IndentAware, false) => {
                    Some(faded_color(indent_accent_colors, INDENT_AWARE_ALPHA))
                }
                (IndentGuideColoring::IndentAware, true) => {
                    Some(faded_color(indent_accent_colors, INDENT_AWARE_ACTIVE_ALPHA))
                }
            };

            let background_color = match (settings.background_coloring, indent_guide.active) {
                (IndentGuideBackgroundColoring::Disabled, _) => None,
                (IndentGuideBackgroundColoring::IndentAware, false) => Some(faded_color(
                    indent_accent_colors,
                    INDENT_AWARE_BACKGROUND_ALPHA,
                )),
                (IndentGuideBackgroundColoring::IndentAware, true) => Some(faded_color(
                    indent_accent_colors,
                    INDENT_AWARE_BACKGROUND_ACTIVE_ALPHA,
                )),
            };

            let requested_line_width = if indent_guide.active {
                settings.active_line_width
            } else {
                settings.line_width
            }
            .clamp(1, 10);
            let mut line_indicator_width = 0.;
            if let Some(color) = line_color {
                cx.paint_quad(fill(
                    Bounds {
                        origin: indent_guide.origin,
                        size: size(px(requested_line_width as f32), indent_guide.length),
                    },
                    color,
                ));
                line_indicator_width = requested_line_width as f32;
            }

            if let Some(color) = background_color {
                let width = indent_guide.single_indent_width - px(line_indicator_width);
                cx.paint_quad(fill(
                    Bounds {
                        origin: point(
                            indent_guide.origin.x + px(line_indicator_width),
                            indent_guide.origin.y,
                        ),
                        size: size(width, indent_guide.length),
                    },
                    color,
                ));
            }
        }
    }

    fn paint_line_numbers(&mut self, layout: &mut EditorLayout, cx: &mut WindowContext) {
        let line_height = layout.position_map.line_height;
        let scroll_position = layout.position_map.snapshot.scroll_position();
        let scroll_top = scroll_position.y * line_height;

        cx.set_cursor_style(CursorStyle::Arrow, &layout.gutter_hitbox);

        for (ix, line) in layout.line_numbers.iter().enumerate() {
            if let Some(line) = line {
                let line_origin = layout.gutter_hitbox.origin
                    + point(
                        layout.gutter_hitbox.size.width
                            - line.width
                            - layout.gutter_dimensions.right_padding,
                        ix as f32 * line_height - (scroll_top % line_height),
                    );

                line.paint(line_origin, line_height, cx).log_err();
            }
        }
    }

    fn paint_diff_hunks(layout: &mut EditorLayout, cx: &mut WindowContext) {
        if layout.display_hunks.is_empty() {
            return;
        }

        let line_height = layout.position_map.line_height;
        cx.paint_layer(layout.gutter_hitbox.bounds, |cx| {
            for (hunk, hitbox) in &layout.display_hunks {
                let hunk_to_paint = match hunk {
                    DisplayDiffHunk::Folded { .. } => {
                        let hunk_bounds = Self::diff_hunk_bounds(
                            &layout.position_map.snapshot,
                            line_height,
                            layout.gutter_hitbox.bounds,
                            hunk,
                        );
                        Some((
                            hunk_bounds,
                            cx.theme().status().modified,
                            Corners::all(px(0.)),
                        ))
                    }
                    DisplayDiffHunk::Unfolded { status, .. } => {
                        hitbox.as_ref().map(|hunk_hitbox| match status {
                            DiffHunkStatus::Added => (
                                hunk_hitbox.bounds,
                                cx.theme().status().created,
                                Corners::all(px(0.)),
                            ),
                            DiffHunkStatus::Modified => (
                                hunk_hitbox.bounds,
                                cx.theme().status().modified,
                                Corners::all(px(0.)),
                            ),
                            DiffHunkStatus::Removed => (
                                Bounds::new(
                                    point(
                                        hunk_hitbox.origin.x - hunk_hitbox.size.width,
                                        hunk_hitbox.origin.y,
                                    ),
                                    size(hunk_hitbox.size.width * px(2.), hunk_hitbox.size.height),
                                ),
                                cx.theme().status().deleted,
                                Corners::all(1. * line_height),
                            ),
                        })
                    }
                };

                if let Some((hunk_bounds, background_color, corner_radii)) = hunk_to_paint {
                    cx.paint_quad(quad(
                        hunk_bounds,
                        corner_radii,
                        background_color,
                        Edges::default(),
                        transparent_black(),
                    ));
                }
            }
        });
    }

    pub(super) fn diff_hunk_bounds(
        snapshot: &EditorSnapshot,
        line_height: Pixels,
        gutter_bounds: Bounds<Pixels>,
        hunk: &DisplayDiffHunk,
    ) -> Bounds<Pixels> {
        let scroll_position = snapshot.scroll_position();
        let scroll_top = scroll_position.y * line_height;

        match hunk {
            DisplayDiffHunk::Folded { display_row, .. } => {
                let start_y = display_row.as_f32() * line_height - scroll_top;
                let end_y = start_y + line_height;

                let width = Self::diff_hunk_strip_width(line_height);
                let highlight_origin = gutter_bounds.origin + point(px(0.), start_y);
                let highlight_size = size(width, end_y - start_y);
                Bounds::new(highlight_origin, highlight_size)
            }
            DisplayDiffHunk::Unfolded {
                display_row_range,
                status,
                ..
            } => match status {
                DiffHunkStatus::Added | DiffHunkStatus::Modified => {
                    let start_row = display_row_range.start;
                    let end_row = display_row_range.end;
                    // If we're in a multibuffer, row range span might include an
                    // excerpt header, so if we were to draw the marker straight away,
                    // the hunk might include the rows of that header.
                    // Making the range inclusive doesn't quite cut it, as we rely on the exclusivity for the soft wrap.
                    // Instead, we simply check whether the range we're dealing with includes
                    // any excerpt headers and if so, we stop painting the diff hunk on the first row of that header.
                    let end_row_in_current_excerpt = snapshot
                        .blocks_in_range(start_row..end_row)
                        .find_map(|(start_row, block)| {
                            if matches!(block, Block::ExcerptBoundary { .. }) {
                                Some(start_row)
                            } else {
                                None
                            }
                        })
                        .unwrap_or(end_row);

                    let start_y = start_row.as_f32() * line_height - scroll_top;
                    let end_y = end_row_in_current_excerpt.as_f32() * line_height - scroll_top;

                    let width = Self::diff_hunk_strip_width(line_height);
                    let highlight_origin = gutter_bounds.origin + point(px(0.), start_y);
                    let highlight_size = size(width, end_y - start_y);
                    Bounds::new(highlight_origin, highlight_size)
                }
                DiffHunkStatus::Removed => {
                    let row = display_row_range.start;

                    let offset = line_height / 2.;
                    let start_y = row.as_f32() * line_height - offset - scroll_top;
                    let end_y = start_y + line_height;

                    let width = (0.35 * line_height).floor();
                    let highlight_origin = gutter_bounds.origin + point(px(0.), start_y);
                    let highlight_size = size(width, end_y - start_y);
                    Bounds::new(highlight_origin, highlight_size)
                }
            },
        }
    }

    /// Returns the width of the diff strip that will be displayed in the gutter.
    pub(super) fn diff_hunk_strip_width(line_height: Pixels) -> Pixels {
        // We floor the value to prevent pixel rounding.
        (0.275 * line_height).floor()
    }

    fn paint_gutter_indicators(&self, layout: &mut EditorLayout, cx: &mut WindowContext) {
        cx.paint_layer(layout.gutter_hitbox.bounds, |cx| {
            cx.with_element_namespace("crease_toggles", |cx| {
                for crease_toggle in layout.crease_toggles.iter_mut().flatten() {
                    crease_toggle.paint(cx);
                }
            });

            for test_indicator in layout.test_indicators.iter_mut() {
                test_indicator.paint(cx);
            }

            if let Some(indicator) = layout.code_actions_indicator.as_mut() {
                indicator.paint(cx);
            }
        });
    }

    fn paint_gutter_highlights(&self, layout: &mut EditorLayout, cx: &mut WindowContext) {
        for (_, hunk_hitbox) in &layout.display_hunks {
            if let Some(hunk_hitbox) = hunk_hitbox {
                cx.set_cursor_style(CursorStyle::PointingHand, hunk_hitbox);
            }
        }

        let show_git_gutter = layout
            .position_map
            .snapshot
            .show_git_diff_gutter
            .unwrap_or_else(|| {
                matches!(
                    ProjectSettings::get_global(cx).git.git_gutter,
                    Some(GitGutterSetting::TrackedFiles)
                )
            });
        if show_git_gutter {
            Self::paint_diff_hunks(layout, cx)
        }

        let highlight_width = 0.275 * layout.position_map.line_height;
        let highlight_corner_radii = Corners::all(0.05 * layout.position_map.line_height);
        cx.paint_layer(layout.gutter_hitbox.bounds, |cx| {
            for (range, color) in &layout.highlighted_gutter_ranges {
                let start_row = if range.start.row() < layout.visible_display_row_range.start {
                    layout.visible_display_row_range.start - DisplayRow(1)
                } else {
                    range.start.row()
                };
                let end_row = if range.end.row() > layout.visible_display_row_range.end {
                    layout.visible_display_row_range.end + DisplayRow(1)
                } else {
                    range.end.row()
                };

                let start_y = layout.gutter_hitbox.top()
                    + start_row.0 as f32 * layout.position_map.line_height
                    - layout.position_map.scroll_pixel_position.y;
                let end_y = layout.gutter_hitbox.top()
                    + (end_row.0 + 1) as f32 * layout.position_map.line_height
                    - layout.position_map.scroll_pixel_position.y;
                let bounds = Bounds::from_corners(
                    point(layout.gutter_hitbox.left(), start_y),
                    point(layout.gutter_hitbox.left() + highlight_width, end_y),
                );
                cx.paint_quad(fill(bounds, *color).corner_radii(highlight_corner_radii));
            }
        });
    }

    fn paint_blamed_display_rows(&self, layout: &mut EditorLayout, cx: &mut WindowContext) {
        let Some(blamed_display_rows) = layout.blamed_display_rows.take() else {
            return;
        };

        cx.paint_layer(layout.gutter_hitbox.bounds, |cx| {
            for mut blame_element in blamed_display_rows.into_iter() {
                blame_element.paint(cx);
            }
        })
    }

    fn paint_text(&mut self, layout: &mut EditorLayout, cx: &mut WindowContext) {
        cx.with_content_mask(
            Some(ContentMask {
                bounds: layout.text_hitbox.bounds,
            }),
            |cx| {
                let cursor_style = if self
                    .editor
                    .read(cx)
                    .hovered_link_state
                    .as_ref()
                    .is_some_and(|hovered_link_state| !hovered_link_state.links.is_empty())
                {
                    CursorStyle::PointingHand
                } else {
                    CursorStyle::IBeam
                };
                cx.set_cursor_style(cursor_style, &layout.text_hitbox);

                let invisible_display_ranges = self.paint_highlights(layout, cx);
                self.paint_lines(&invisible_display_ranges, layout, cx);
                self.paint_redactions(layout, cx);
                self.paint_cursors(layout, cx);
                self.paint_inline_blame(layout, cx);
                cx.with_element_namespace("crease_trailers", |cx| {
                    for trailer in layout.crease_trailers.iter_mut().flatten() {
                        trailer.element.paint(cx);
                    }
                });
            },
        )
    }

    fn paint_highlights(
        &mut self,
        layout: &mut EditorLayout,
        cx: &mut WindowContext,
    ) -> SmallVec<[Range<DisplayPoint>; 32]> {
        cx.paint_layer(layout.text_hitbox.bounds, |cx| {
            let mut invisible_display_ranges = SmallVec::<[Range<DisplayPoint>; 32]>::new();
            let line_end_overshoot = 0.15 * layout.position_map.line_height;
            for (range, color) in &layout.highlighted_ranges {
                self.paint_highlighted_range(
                    range.clone(),
                    *color,
                    Pixels::ZERO,
                    line_end_overshoot,
                    layout,
                    cx,
                );
            }

            let corner_radius = 0.15 * layout.position_map.line_height;

            for (player_color, selections) in &layout.selections {
                for selection in selections.iter() {
                    self.paint_highlighted_range(
                        selection.range.clone(),
                        player_color.selection,
                        corner_radius,
                        corner_radius * 2.,
                        layout,
                        cx,
                    );

                    if selection.is_local && !selection.range.is_empty() {
                        invisible_display_ranges.push(selection.range.clone());
                    }
                }
            }
            invisible_display_ranges
        })
    }

    fn paint_lines(
        &mut self,
        invisible_display_ranges: &[Range<DisplayPoint>],
        layout: &mut EditorLayout,
        cx: &mut WindowContext,
    ) {
        let whitespace_setting = self
            .editor
            .read(cx)
            .buffer
            .read(cx)
            .settings_at(0, cx)
            .show_whitespaces;

        for (ix, line_with_invisibles) in layout.position_map.line_layouts.iter().enumerate() {
            let row = DisplayRow(layout.visible_display_row_range.start.0 + ix as u32);
            line_with_invisibles.draw(
                layout,
                row,
                layout.content_origin,
                whitespace_setting,
                invisible_display_ranges,
                cx,
            )
        }

        for line_element in &mut layout.line_elements {
            line_element.paint(cx);
        }
    }

    fn paint_redactions(&mut self, layout: &EditorLayout, cx: &mut WindowContext) {
        if layout.redacted_ranges.is_empty() {
            return;
        }

        let line_end_overshoot = layout.line_end_overshoot();

        // A softer than perfect black
        let redaction_color = gpui::rgb(0x0e1111);

        cx.paint_layer(layout.text_hitbox.bounds, |cx| {
            for range in layout.redacted_ranges.iter() {
                self.paint_highlighted_range(
                    range.clone(),
                    redaction_color.into(),
                    Pixels::ZERO,
                    line_end_overshoot,
                    layout,
                    cx,
                );
            }
        });
    }

    fn paint_cursors(&mut self, layout: &mut EditorLayout, cx: &mut WindowContext) {
        for cursor in &mut layout.visible_cursors {
            cursor.paint(layout.content_origin, cx);
        }
    }

    fn paint_scrollbars(&mut self, layout: &mut EditorLayout, cx: &mut WindowContext) {
        let (scrollbar_x, scrollbar_y) = layout.scrollbars_layout.as_xy();

        if let Some(scrollbar_layout) = scrollbar_x {
            let hitbox = scrollbar_layout.hitbox.clone();
            let text_unit_size = scrollbar_layout.text_unit_size;
            let visible_range = scrollbar_layout.visible_range.clone();
            let thumb_bounds = scrollbar_layout.thumb_bounds();

            if scrollbar_layout.visible {
                cx.paint_layer(hitbox.bounds, |cx| {
                    cx.paint_quad(quad(
                        hitbox.bounds,
                        Corners::default(),
                        cx.theme().colors().scrollbar_track_background,
                        Edges {
                            top: Pixels::ZERO,
                            right: Pixels::ZERO,
                            bottom: Pixels::ZERO,
                            left: Pixels::ZERO,
                        },
                        cx.theme().colors().scrollbar_track_border,
                    ));

                    cx.paint_quad(quad(
                        thumb_bounds,
                        Corners::default(),
                        cx.theme().colors().scrollbar_thumb_background,
                        Edges {
                            top: Pixels::ZERO,
                            right: Pixels::ZERO,
                            bottom: Pixels::ZERO,
                            left: ScrollbarLayout::BORDER_WIDTH,
                        },
                        cx.theme().colors().scrollbar_thumb_border,
                    ));
                })
            }

            cx.set_cursor_style(CursorStyle::Arrow, &hitbox);

            cx.on_mouse_event({
                let editor = self.editor.clone();

                // there may be a way to avoid this clone
                let hitbox = hitbox.clone();

                let mut mouse_position = cx.mouse_position();
                move |event: &MouseMoveEvent, phase, cx| {
                    if phase == DispatchPhase::Capture {
                        return;
                    }

                    editor.update(cx, |editor, cx| {
                        if event.pressed_button == Some(MouseButton::Left)
                            && editor
                                .scroll_manager
                                .is_dragging_scrollbar(Axis::Horizontal)
                        {
                            let x = mouse_position.x;
                            let new_x = event.position.x;
                            if (hitbox.left()..hitbox.right()).contains(&x) {
                                let mut position = editor.scroll_position(cx);

                                position.x += (new_x - x) / text_unit_size;
                                if position.x < 0.0 {
                                    position.x = 0.0;
                                }
                                editor.set_scroll_position(position, cx);
                            }

                            cx.stop_propagation();
                        } else {
                            editor.scroll_manager.set_is_dragging_scrollbar(
                                Axis::Horizontal,
                                false,
                                cx,
                            );

                            if hitbox.is_hovered(cx) {
                                editor.scroll_manager.show_scrollbar(cx);
                            }
                        }
                        mouse_position = event.position;
                    })
                }
            });

            if self
                .editor
                .read(cx)
                .scroll_manager
                .is_dragging_scrollbar(Axis::Horizontal)
            {
                cx.on_mouse_event({
                    let editor = self.editor.clone();
                    move |_: &MouseUpEvent, phase, cx| {
                        if phase == DispatchPhase::Capture {
                            return;
                        }

                        editor.update(cx, |editor, cx| {
                            editor.scroll_manager.set_is_dragging_scrollbar(
                                Axis::Horizontal,
                                false,
                                cx,
                            );
                            cx.stop_propagation();
                        });
                    }
                });
            } else {
                cx.on_mouse_event({
                    let editor = self.editor.clone();

                    move |event: &MouseDownEvent, phase, cx| {
                        if phase == DispatchPhase::Capture || !hitbox.is_hovered(cx) {
                            return;
                        }

                        editor.update(cx, |editor, cx| {
                            editor.scroll_manager.set_is_dragging_scrollbar(
                                Axis::Horizontal,
                                true,
                                cx,
                            );

                            let x = event.position.x;

                            if x < thumb_bounds.left() || thumb_bounds.right() < x {
                                let center_row =
                                    ((x - hitbox.left()) / text_unit_size).round() as u32;
                                let top_row = center_row.saturating_sub(
                                    (visible_range.end - visible_range.start) as u32 / 2,
                                );

                                let mut position = editor.scroll_position(cx);
                                position.x = top_row as f32;

                                editor.set_scroll_position(position, cx);
                            } else {
                                editor.scroll_manager.show_scrollbar(cx);
                            }

                            cx.stop_propagation();
                        });
                    }
                });
            }
        }

        if let Some(scrollbar_layout) = scrollbar_y {
            let hitbox = scrollbar_layout.hitbox.clone();
            let text_unit_size = scrollbar_layout.text_unit_size;
            let visible_range = scrollbar_layout.visible_range.clone();
            let thumb_bounds = scrollbar_layout.thumb_bounds();

            if scrollbar_layout.visible {
                cx.paint_layer(hitbox.bounds, |cx| {
                    cx.paint_quad(quad(
                        hitbox.bounds,
                        Corners::default(),
                        cx.theme().colors().scrollbar_track_background,
                        Edges {
                            top: Pixels::ZERO,
                            right: Pixels::ZERO,
                            bottom: Pixels::ZERO,
                            left: ScrollbarLayout::BORDER_WIDTH,
                        },
                        cx.theme().colors().scrollbar_track_border,
                    ));

                    let fast_markers =
                        self.collect_fast_scrollbar_markers(layout, &scrollbar_layout, cx);
                    // Refresh slow scrollbar markers in the background. Below, we paint whatever markers have already been computed.
                    self.refresh_slow_scrollbar_markers(layout, &scrollbar_layout, cx);

                    let markers = self.editor.read(cx).scrollbar_marker_state.markers.clone();
                    for marker in markers.iter().chain(&fast_markers) {
                        let mut marker = marker.clone();
                        marker.bounds.origin += hitbox.origin;
                        cx.paint_quad(marker);
                    }

                    cx.paint_quad(quad(
                        thumb_bounds,
                        Corners::default(),
                        cx.theme().colors().scrollbar_thumb_background,
                        Edges {
                            top: Pixels::ZERO,
                            right: Pixels::ZERO,
                            bottom: Pixels::ZERO,
                            left: ScrollbarLayout::BORDER_WIDTH,
                        },
                        cx.theme().colors().scrollbar_thumb_border,
                    ));
                });
            }

            cx.set_cursor_style(CursorStyle::Arrow, &hitbox);

            cx.on_mouse_event({
                let editor = self.editor.clone();

                let hitbox = hitbox.clone();

                let mut mouse_position = cx.mouse_position();
                move |event: &MouseMoveEvent, phase, cx| {
                    if phase == DispatchPhase::Capture {
                        return;
                    }

                    editor.update(cx, |editor, cx| {
                        if event.pressed_button == Some(MouseButton::Left)
                            && editor.scroll_manager.is_dragging_scrollbar(Axis::Vertical)
                        {
                            let y = mouse_position.y;
                            let new_y = event.position.y;
                            if (hitbox.top()..hitbox.bottom()).contains(&y) {
                                let mut position = editor.scroll_position(cx);
                                position.y += (new_y - y) / text_unit_size;
                                if position.y < 0.0 {
                                    position.y = 0.0;
                                }
                                editor.set_scroll_position(position, cx);
                            }
                        } else {
                            editor.scroll_manager.set_is_dragging_scrollbar(
                                Axis::Vertical,
                                false,
                                cx,
                            );

                            if hitbox.is_hovered(cx) {
                                editor.scroll_manager.show_scrollbar(cx);
                            }
                        }
                        mouse_position = event.position;
                    })
                }
            });

            if self
                .editor
                .read(cx)
                .scroll_manager
                .is_dragging_scrollbar(Axis::Vertical)
            {
                cx.on_mouse_event({
                    let editor = self.editor.clone();
                    move |_: &MouseUpEvent, phase, cx| {
                        if phase == DispatchPhase::Capture {
                            return;
                        }

                        editor.update(cx, |editor, cx| {
                            editor.scroll_manager.set_is_dragging_scrollbar(
                                Axis::Vertical,
                                false,
                                cx,
                            );
                            cx.stop_propagation();
                        });
                    }
                });
            } else {
                cx.on_mouse_event({
                    let editor = self.editor.clone();

                    move |event: &MouseDownEvent, phase, cx| {
                        if phase == DispatchPhase::Capture || !hitbox.is_hovered(cx) {
                            return;
                        }

                        editor.update(cx, |editor, cx| {
                            editor.scroll_manager.set_is_dragging_scrollbar(
                                Axis::Vertical,
                                true,
                                cx,
                            );

                            let y = event.position.y;
                            if y < thumb_bounds.top() || thumb_bounds.bottom() < y {
                                let center_row =
                                    ((y - hitbox.top()) / text_unit_size).round() as u32;
                                let top_row = center_row.saturating_sub(
                                    (visible_range.end - visible_range.start) as u32 / 2,
                                );
                                let mut position = editor.scroll_position(cx);
                                position.y = top_row as f32;
                                editor.set_scroll_position(position, cx);
                            } else {
                                editor.scroll_manager.show_scrollbar(cx);
                            }

                            cx.stop_propagation();
                        });
                    }
                });
            }
        }
    }

    fn collect_fast_scrollbar_markers(
        &self,
        layout: &EditorLayout,
        scrollbar_layout: &ScrollbarLayout,
        cx: &mut WindowContext,
    ) -> Vec<PaintQuad> {
        const LIMIT: usize = 100;
        if !EditorSettings::get_global(cx).scrollbar.cursors || layout.cursors.len() > LIMIT {
            return vec![];
        }
        let cursor_ranges = layout
            .cursors
            .iter()
            .map(|(point, color)| ColoredRange {
                start: point.row(),
                end: point.row(),
                color: *color,
            })
            .collect_vec();
        scrollbar_layout.marker_quads_for_ranges(cursor_ranges, None)
    }

    fn refresh_slow_scrollbar_markers(
        &self,
        layout: &EditorLayout,
        scrollbar_layout: &ScrollbarLayout,
        cx: &mut WindowContext,
    ) {
        self.editor.update(cx, |editor, cx| {
            if !editor.is_singleton(cx)
                || !editor
                    .scrollbar_marker_state
                    .should_refresh(scrollbar_layout.hitbox.size)
            {
                return;
            }

            let scrollbar_layout = scrollbar_layout.clone();
            let background_highlights = editor.background_highlights.clone();
            let snapshot = layout.position_map.snapshot.clone();
            let theme = cx.theme().clone();
            let scrollbar_settings = EditorSettings::get_global(cx).scrollbar;

            editor.scrollbar_marker_state.dirty = false;
            editor.scrollbar_marker_state.pending_refresh =
                Some(cx.spawn(|editor, mut cx| async move {
                    let scrollbar_size = scrollbar_layout.hitbox.size;
                    let scrollbar_markers = cx
                        .background_executor()
                        .spawn(async move {
                            let max_point = snapshot.display_snapshot.buffer_snapshot.max_point();
                            let mut marker_quads = Vec::new();
                            if scrollbar_settings.git_diff {
                                let marker_row_ranges = snapshot.diff_hunks().map(|hunk| {
                                    let start_display_row =
                                        MultiBufferPoint::new(hunk.row_range.start.0, 0)
                                            .to_display_point(&snapshot.display_snapshot)
                                            .row();
                                    let mut end_display_row =
                                        MultiBufferPoint::new(hunk.row_range.end.0, 0)
                                            .to_display_point(&snapshot.display_snapshot)
                                            .row();
                                    if end_display_row != start_display_row {
                                        end_display_row.0 -= 1;
                                    }
                                    let color = match hunk_status(&hunk) {
                                        DiffHunkStatus::Added => theme.status().created,
                                        DiffHunkStatus::Modified => theme.status().modified,
                                        DiffHunkStatus::Removed => theme.status().deleted,
                                    };
                                    ColoredRange {
                                        start: start_display_row,
                                        end: end_display_row,
                                        color,
                                    }
                                });

                                marker_quads.extend(
                                    scrollbar_layout
                                        .marker_quads_for_ranges(marker_row_ranges, Some(0)),
                                );
                            }

                            for (background_highlight_id, (_, background_ranges)) in
                                background_highlights.iter()
                            {
                                let is_search_highlights = *background_highlight_id
                                    == TypeId::of::<BufferSearchHighlights>();
                                let is_symbol_occurrences = *background_highlight_id
                                    == TypeId::of::<DocumentHighlightRead>()
                                    || *background_highlight_id
                                        == TypeId::of::<DocumentHighlightWrite>();
                                if (is_search_highlights && scrollbar_settings.search_results)
                                    || (is_symbol_occurrences && scrollbar_settings.selected_symbol)
                                {
                                    let mut color = theme.status().info;
                                    if is_symbol_occurrences {
                                        color.fade_out(0.5);
                                    }
                                    let marker_row_ranges = background_ranges.iter().map(|range| {
                                        let display_start = range
                                            .start
                                            .to_display_point(&snapshot.display_snapshot);
                                        let display_end =
                                            range.end.to_display_point(&snapshot.display_snapshot);
                                        ColoredRange {
                                            start: display_start.row(),
                                            end: display_end.row(),
                                            color,
                                        }
                                    });
                                    marker_quads.extend(
                                        scrollbar_layout
                                            .marker_quads_for_ranges(marker_row_ranges, Some(1)),
                                    );
                                }
                            }

                            if scrollbar_settings.diagnostics {
                                let diagnostics = snapshot
                                    .buffer_snapshot
                                    .diagnostics_in_range::<_, Point>(
                                        Point::zero()..max_point,
                                        false,
                                    )
                                    // We want to sort by severity, in order to paint the most severe diagnostics last.
                                    .sorted_by_key(|diagnostic| {
                                        std::cmp::Reverse(diagnostic.diagnostic.severity)
                                    });

                                let marker_row_ranges = diagnostics.into_iter().map(|diagnostic| {
                                    let start_display = diagnostic
                                        .range
                                        .start
                                        .to_display_point(&snapshot.display_snapshot);
                                    let end_display = diagnostic
                                        .range
                                        .end
                                        .to_display_point(&snapshot.display_snapshot);
                                    let color = match diagnostic.diagnostic.severity {
                                        DiagnosticSeverity::ERROR => theme.status().error,
                                        DiagnosticSeverity::WARNING => theme.status().warning,
                                        DiagnosticSeverity::INFORMATION => theme.status().info,
                                        _ => theme.status().hint,
                                    };
                                    ColoredRange {
                                        start: start_display.row(),
                                        end: end_display.row(),
                                        color,
                                    }
                                });
                                marker_quads.extend(
                                    scrollbar_layout
                                        .marker_quads_for_ranges(marker_row_ranges, Some(2)),
                                );
                            }

                            Arc::from(marker_quads)
                        })
                        .await;

                    editor.update(&mut cx, |editor, cx| {
                        editor.scrollbar_marker_state.markers = scrollbar_markers;
                        editor.scrollbar_marker_state.scrollbar_size = scrollbar_size;
                        editor.scrollbar_marker_state.pending_refresh = None;
                        cx.notify();
                    })?;

                    Ok(())
                }));
        });
    }

    #[allow(clippy::too_many_arguments)]
    fn paint_highlighted_range(
        &self,
        range: Range<DisplayPoint>,
        color: Hsla,
        corner_radius: Pixels,
        line_end_overshoot: Pixels,
        layout: &EditorLayout,
        cx: &mut WindowContext,
    ) {
        let start_row = layout.visible_display_row_range.start;
        let end_row = layout.visible_display_row_range.end;
        if range.start != range.end {
            let row_range = if range.end.column() == 0 {
                cmp::max(range.start.row(), start_row)..cmp::min(range.end.row(), end_row)
            } else {
                cmp::max(range.start.row(), start_row)
                    ..cmp::min(range.end.row().next_row(), end_row)
            };

            let highlighted_range = HighlightedRange {
                color,
                line_height: layout.position_map.line_height,
                corner_radius,
                start_y: layout.content_origin.y
                    + row_range.start.as_f32() * layout.position_map.line_height
                    - layout.position_map.scroll_pixel_position.y,
                lines: row_range
                    .iter_rows()
                    .map(|row| {
                        let line_layout =
                            &layout.position_map.line_layouts[row.minus(start_row) as usize];
                        HighlightedRangeLine {
                            start_x: if row == range.start.row() {
                                layout.content_origin.x
                                    + line_layout.x_for_index(range.start.column() as usize)
                                    - layout.position_map.scroll_pixel_position.x
                            } else {
                                layout.content_origin.x
                                    - layout.position_map.scroll_pixel_position.x
                            },
                            end_x: if row == range.end.row() {
                                layout.content_origin.x
                                    + line_layout.x_for_index(range.end.column() as usize)
                                    - layout.position_map.scroll_pixel_position.x
                            } else {
                                layout.content_origin.x + line_layout.width + line_end_overshoot
                                    - layout.position_map.scroll_pixel_position.x
                            },
                        }
                    })
                    .collect(),
            };

            highlighted_range.paint(layout.text_hitbox.bounds, cx);
        }
    }

    fn paint_inline_blame(&mut self, layout: &mut EditorLayout, cx: &mut WindowContext) {
        if let Some(mut inline_blame) = layout.inline_blame.take() {
            cx.paint_layer(layout.text_hitbox.bounds, |cx| {
                inline_blame.paint(cx);
            })
        }
    }

    fn paint_blocks(&mut self, layout: &mut EditorLayout, cx: &mut WindowContext) {
        for mut block in layout.blocks.drain(..) {
            block.element.paint(cx);
        }
    }

    fn paint_inline_completion_popover(
        &mut self,
        layout: &mut EditorLayout,
        cx: &mut WindowContext,
    ) {
        if let Some(inline_completion_popover) = layout.inline_completion_popover.as_mut() {
            inline_completion_popover.paint(cx);
        }
    }

    fn paint_mouse_context_menu(&mut self, layout: &mut EditorLayout, cx: &mut WindowContext) {
        if let Some(mouse_context_menu) = layout.mouse_context_menu.as_mut() {
            mouse_context_menu.paint(cx);
        }
    }

    fn paint_scroll_wheel_listener(&mut self, layout: &EditorLayout, cx: &mut WindowContext) {
        cx.on_mouse_event({
            let position_map = layout.position_map.clone();
            let editor = self.editor.clone();
            let hitbox = layout.hitbox.clone();
            let mut delta = ScrollDelta::default();

            // Set a minimum scroll_sensitivity of 0.01 to make sure the user doesn't
            // accidentally turn off their scrolling.
            let scroll_sensitivity = EditorSettings::get_global(cx).scroll_sensitivity.max(0.01);

            move |event: &ScrollWheelEvent, phase, cx| {
                if phase == DispatchPhase::Bubble && hitbox.is_hovered(cx) {
                    delta = delta.coalesce(event.delta);
                    editor.update(cx, |editor, cx| {
                        let position_map: &PositionMap = &position_map;

                        let line_height = position_map.line_height;
                        let max_glyph_width = position_map.em_width;
                        let (delta, axis) = match delta {
                            gpui::ScrollDelta::Pixels(mut pixels) => {
                                //Trackpad
                                let axis = position_map.snapshot.ongoing_scroll.filter(&mut pixels);
                                (pixels, axis)
                            }

                            gpui::ScrollDelta::Lines(lines) => {
                                //Not trackpad
                                let pixels =
                                    point(lines.x * max_glyph_width, lines.y * line_height);
                                (pixels, None)
                            }
                        };

                        let current_scroll_position = position_map.snapshot.scroll_position();
                        let x = (current_scroll_position.x * max_glyph_width
                            - (delta.x * scroll_sensitivity))
                            / max_glyph_width;
                        let y = (current_scroll_position.y * line_height
                            - (delta.y * scroll_sensitivity))
                            / line_height;
                        let mut scroll_position =
                            point(x, y).clamp(&point(0., 0.), &position_map.scroll_max);
                        let forbid_vertical_scroll = editor.scroll_manager.forbid_vertical_scroll();
                        if forbid_vertical_scroll {
                            scroll_position.y = current_scroll_position.y;
                        }

                        if scroll_position != current_scroll_position {
                            editor.scroll(scroll_position, axis, cx);
                            cx.stop_propagation();
                        } else if y < 0. {
                            // Due to clamping, we may fail to detect cases of overscroll to the top;
                            // We want the scroll manager to get an update in such cases and detect the change of direction
                            // on the next frame.
                            cx.notify();
                        }
                    });
                }
            }
        });
    }

    fn paint_mouse_listeners(
        &mut self,
        layout: &EditorLayout,
        hovered_hunk: Option<HoveredHunk>,
        cx: &mut WindowContext,
    ) {
        self.paint_scroll_wheel_listener(layout, cx);

        cx.on_mouse_event({
            let position_map = layout.position_map.clone();
            let editor = self.editor.clone();
            let text_hitbox = layout.text_hitbox.clone();
            let gutter_hitbox = layout.gutter_hitbox.clone();

            move |event: &MouseDownEvent, phase, cx| {
                if phase == DispatchPhase::Bubble {
                    match event.button {
                        MouseButton::Left => editor.update(cx, |editor, cx| {
                            Self::mouse_left_down(
                                editor,
                                event,
                                hovered_hunk.clone(),
                                &position_map,
                                &text_hitbox,
                                &gutter_hitbox,
                                cx,
                            );
                        }),
                        MouseButton::Right => editor.update(cx, |editor, cx| {
                            Self::mouse_right_down(editor, event, &position_map, &text_hitbox, cx);
                        }),
                        MouseButton::Middle => editor.update(cx, |editor, cx| {
                            Self::mouse_middle_down(editor, event, &position_map, &text_hitbox, cx);
                        }),
                        _ => {}
                    };
                }
            }
        });

        cx.on_mouse_event({
            let editor = self.editor.clone();
            let position_map = layout.position_map.clone();
            let text_hitbox = layout.text_hitbox.clone();

            move |event: &MouseUpEvent, phase, cx| {
                if phase == DispatchPhase::Bubble {
                    editor.update(cx, |editor, cx| {
                        Self::mouse_up(editor, event, &position_map, &text_hitbox, cx)
                    });
                }
            }
        });
        cx.on_mouse_event({
            let position_map = layout.position_map.clone();
            let editor = self.editor.clone();
            let text_hitbox = layout.text_hitbox.clone();
            let gutter_hitbox = layout.gutter_hitbox.clone();

            move |event: &MouseMoveEvent, phase, cx| {
                if phase == DispatchPhase::Bubble {
                    editor.update(cx, |editor, cx| {
                        if editor.hover_state.focused(cx) {
                            return;
                        }
                        if event.pressed_button == Some(MouseButton::Left)
                            || event.pressed_button == Some(MouseButton::Middle)
                        {
                            Self::mouse_dragged(
                                editor,
                                event,
                                &position_map,
                                text_hitbox.bounds,
                                cx,
                            )
                        }

                        Self::mouse_moved(
                            editor,
                            event,
                            &position_map,
                            &text_hitbox,
                            &gutter_hitbox,
                            cx,
                        )
                    });
                }
            }
        });
    }

    fn scrollbar_left(&self, bounds: &Bounds<Pixels>) -> Pixels {
        bounds.top_right().x - self.style.scrollbar_width
    }

    fn column_pixels(&self, column: usize, cx: &WindowContext) -> Pixels {
        let style = &self.style;
        let font_size = style.text.font_size.to_pixels(cx.rem_size());
        let layout = cx
            .text_system()
            .shape_line(
                SharedString::from(" ".repeat(column)),
                font_size,
                &[TextRun {
                    len: column,
                    font: style.text.font(),
                    color: Hsla::default(),
                    background_color: None,
                    underline: None,
                    strikethrough: None,
                }],
            )
            .unwrap();

        layout.width
    }

    fn max_line_number_width(&self, snapshot: &EditorSnapshot, cx: &WindowContext) -> Pixels {
        let digit_count = (snapshot.widest_line_number() as f32).log10().floor() as usize + 1;
        self.column_pixels(digit_count, cx)
    }
}

fn jump_data(
    snapshot: &EditorSnapshot,
    block_row_start: DisplayRow,
    height: u32,
    for_excerpt: &ExcerptInfo,
    cx: &mut WindowContext<'_>,
) -> JumpData {
    let range = &for_excerpt.range;
    let buffer = &for_excerpt.buffer;
    let jump_path = project::File::from_dyn(buffer.file()).map(|file| ProjectPath {
        worktree_id: file.worktree_id(cx),
        path: file.path.clone(),
    });
    let jump_anchor = range
        .primary
        .as_ref()
        .map_or(range.context.start, |primary| primary.start);

    let excerpt_start = range.context.start;
    let jump_position = language::ToPoint::to_point(&jump_anchor, buffer);
    let offset_from_excerpt_start = if jump_anchor == excerpt_start {
        0
    } else {
        let excerpt_start_row = language::ToPoint::to_point(&jump_anchor, buffer).row;
        jump_position.row - excerpt_start_row
    };
    let line_offset_from_top = block_row_start.0 + height + offset_from_excerpt_start
        - snapshot
            .scroll_anchor
            .scroll_position(&snapshot.display_snapshot)
            .y as u32;
    JumpData {
        excerpt_id: for_excerpt.id,
        anchor: jump_anchor,
        position: language::ToPoint::to_point(&jump_anchor, buffer),
        path: jump_path,
        line_offset_from_top,
    }
}

fn all_edits_insertions_or_deletions(
    edits: &Vec<(Range<Anchor>, String)>,
    snapshot: &MultiBufferSnapshot,
) -> bool {
    let mut all_insertions = true;
    let mut all_deletions = true;

    for (range, new_text) in edits.iter() {
        let range_is_empty = range.to_offset(&snapshot).is_empty();
        let text_is_empty = new_text.is_empty();

        if range_is_empty != text_is_empty {
            if range_is_empty {
                all_deletions = false;
            } else {
                all_insertions = false;
            }
        } else {
            return false;
        }

        if !all_insertions && !all_deletions {
            return false;
        }
    }
    all_insertions || all_deletions
}

#[allow(clippy::too_many_arguments)]
fn prepaint_gutter_button(
    button: IconButton,
    row: DisplayRow,
    line_height: Pixels,
    gutter_dimensions: &GutterDimensions,
    scroll_pixel_position: gpui::Point<Pixels>,
    gutter_hitbox: &Hitbox,
    rows_with_hunk_bounds: &HashMap<DisplayRow, Bounds<Pixels>>,
    cx: &mut WindowContext<'_>,
) -> AnyElement {
    let mut button = button.into_any_element();
    let available_space = size(
        AvailableSpace::MinContent,
        AvailableSpace::Definite(line_height),
    );
    let indicator_size = button.layout_as_root(available_space, cx);

    let blame_width = gutter_dimensions.git_blame_entries_width;
    let gutter_width = rows_with_hunk_bounds
        .get(&row)
        .map(|bounds| bounds.size.width);
    let left_offset = blame_width.max(gutter_width).unwrap_or_default();

    let mut x = left_offset;
    let available_width = gutter_dimensions.margin + gutter_dimensions.left_padding
        - indicator_size.width
        - left_offset;
    x += available_width / 2.;

    let mut y = row.as_f32() * line_height - scroll_pixel_position.y;
    y += (line_height - indicator_size.height) / 2.;

    button.prepaint_as_root(gutter_hitbox.origin + point(x, y), available_space, cx);
    button
}

fn render_inline_blame_entry(
    blame: &gpui::Model<GitBlame>,
    blame_entry: BlameEntry,
    style: &EditorStyle,
    workspace: Option<WeakView<Workspace>>,
    cx: &mut WindowContext<'_>,
) -> AnyElement {
    let relative_timestamp = blame_entry_relative_timestamp(&blame_entry);

    let author = blame_entry.author.as_deref().unwrap_or_default();
    let summary_enabled = ProjectSettings::get_global(cx)
        .git
        .show_inline_commit_summary();

    let text = match blame_entry.summary.as_ref() {
        Some(summary) if summary_enabled => {
            format!("{}, {} - {}", author, relative_timestamp, summary)
        }
        _ => format!("{}, {}", author, relative_timestamp),
    };

    let details = blame.read(cx).details_for_entry(&blame_entry);

    let tooltip = cx.new_view(|_| BlameEntryTooltip::new(blame_entry, details, style, workspace));

    h_flex()
        .id("inline-blame")
        .w_full()
        .font_family(style.text.font().family)
        .text_color(cx.theme().status().hint)
        .line_height(style.text.line_height)
        .child(Icon::new(IconName::FileGit).color(Color::Hint))
        .child(text)
        .gap_2()
        .hoverable_tooltip(move |_| tooltip.clone().into())
        .into_any()
}

fn render_blame_entry(
    ix: usize,
    blame: &gpui::Model<GitBlame>,
    blame_entry: BlameEntry,
    style: &EditorStyle,
    last_used_color: &mut Option<(PlayerColor, Oid)>,
    editor: View<Editor>,
    cx: &mut WindowContext<'_>,
) -> AnyElement {
    let mut sha_color = cx
        .theme()
        .players()
        .color_for_participant(blame_entry.sha.into());
    // If the last color we used is the same as the one we get for this line, but
    // the commit SHAs are different, then we try again to get a different color.
    match *last_used_color {
        Some((color, sha)) if sha != blame_entry.sha && color.cursor == sha_color.cursor => {
            let index: u32 = blame_entry.sha.into();
            sha_color = cx.theme().players().color_for_participant(index + 1);
        }
        _ => {}
    };
    last_used_color.replace((sha_color, blame_entry.sha));

    let relative_timestamp = blame_entry_relative_timestamp(&blame_entry);

    let short_commit_id = blame_entry.sha.display_short();

    let author_name = blame_entry.author.as_deref().unwrap_or("<no name>");
    let name = util::truncate_and_trailoff(author_name, GIT_BLAME_MAX_AUTHOR_CHARS_DISPLAYED);

    let details = blame.read(cx).details_for_entry(&blame_entry);

    let workspace = editor.read(cx).workspace.as_ref().map(|(w, _)| w.clone());

    let tooltip = cx.new_view(|_| {
        BlameEntryTooltip::new(blame_entry.clone(), details.clone(), style, workspace)
    });

    h_flex()
        .w_full()
        .justify_between()
        .font_family(style.text.font().family)
        .line_height(style.text.line_height)
        .id(("blame", ix))
        .text_color(cx.theme().status().hint)
        .pr_2()
        .gap_2()
        .child(
            h_flex()
                .items_center()
                .gap_2()
                .child(div().text_color(sha_color.cursor).child(short_commit_id))
                .child(name),
        )
        .child(relative_timestamp)
        .on_mouse_down(MouseButton::Right, {
            let blame_entry = blame_entry.clone();
            let details = details.clone();
            move |event, cx| {
                deploy_blame_entry_context_menu(
                    &blame_entry,
                    details.as_ref(),
                    editor.clone(),
                    event.position,
                    cx,
                );
            }
        })
        .hover(|style| style.bg(cx.theme().colors().element_hover))
        .when_some(
            details.and_then(|details| details.permalink),
            |this, url| {
                let url = url.clone();
                this.cursor_pointer().on_click(move |_, cx| {
                    cx.stop_propagation();
                    cx.open_url(url.as_str())
                })
            },
        )
        .hoverable_tooltip(move |_| tooltip.clone().into())
        .into_any()
}

fn deploy_blame_entry_context_menu(
    blame_entry: &BlameEntry,
    details: Option<&CommitDetails>,
    editor: View<Editor>,
    position: gpui::Point<Pixels>,
    cx: &mut WindowContext<'_>,
) {
    let context_menu = ContextMenu::build(cx, move |menu, _| {
        let sha = format!("{}", blame_entry.sha);
        menu.on_blur_subscription(Subscription::new(|| {}))
            .entry("Copy commit SHA", None, move |cx| {
                cx.write_to_clipboard(ClipboardItem::new_string(sha.clone()));
            })
            .when_some(
                details.and_then(|details| details.permalink.clone()),
                |this, url| this.entry("Open permalink", None, move |cx| cx.open_url(url.as_str())),
            )
    });

    editor.update(cx, move |editor, cx| {
        editor.mouse_context_menu = Some(MouseContextMenu::new(
            MenuPosition::PinnedToScreen(position),
            context_menu,
            cx,
        ));
        cx.notify();
    });
}

#[derive(Debug)]
pub(crate) struct LineWithInvisibles {
    fragments: SmallVec<[LineFragment; 1]>,
    invisibles: Vec<Invisible>,
    len: usize,
    width: Pixels,
    font_size: Pixels,
}

#[allow(clippy::large_enum_variant)]
enum LineFragment {
    Text(ShapedLine),
    Element {
        element: Option<AnyElement>,
        size: Size<Pixels>,
        len: usize,
    },
}

impl fmt::Debug for LineFragment {
    fn fmt(&self, f: &mut fmt::Formatter) -> fmt::Result {
        match self {
            LineFragment::Text(shaped_line) => f.debug_tuple("Text").field(shaped_line).finish(),
            LineFragment::Element { size, len, .. } => f
                .debug_struct("Element")
                .field("size", size)
                .field("len", len)
                .finish(),
        }
    }
}

impl LineWithInvisibles {
    #[allow(clippy::too_many_arguments)]
    fn from_chunks<'a>(
        chunks: impl Iterator<Item = HighlightedChunk<'a>>,
        editor_style: &EditorStyle,
        max_line_len: usize,
        max_line_count: usize,
        editor_mode: EditorMode,
        text_width: Pixels,
        is_row_soft_wrapped: impl Copy + Fn(usize) -> bool,
        cx: &mut WindowContext,
    ) -> Vec<Self> {
        let text_style = &editor_style.text;
        let mut layouts = Vec::with_capacity(max_line_count);
        let mut fragments: SmallVec<[LineFragment; 1]> = SmallVec::new();
        let mut line = String::new();
        let mut invisibles = Vec::new();
        let mut width = Pixels::ZERO;
        let mut len = 0;
        let mut styles = Vec::new();
        let mut non_whitespace_added = false;
        let mut row = 0;
        let mut line_exceeded_max_len = false;
        let font_size = text_style.font_size.to_pixels(cx.rem_size());

        let ellipsis = SharedString::from("⋯");

        for highlighted_chunk in chunks.chain([HighlightedChunk {
            text: "\n",
            style: None,
            is_tab: false,
            replacement: None,
        }]) {
            if let Some(replacement) = highlighted_chunk.replacement {
                if !line.is_empty() {
                    let shaped_line = cx
                        .text_system()
                        .shape_line(line.clone().into(), font_size, &styles)
                        .unwrap();
                    width += shaped_line.width;
                    len += shaped_line.len;
                    fragments.push(LineFragment::Text(shaped_line));
                    line.clear();
                    styles.clear();
                }

                match replacement {
                    ChunkReplacement::Renderer(renderer) => {
                        let available_width = if renderer.constrain_width {
                            let chunk = if highlighted_chunk.text == ellipsis.as_ref() {
                                ellipsis.clone()
                            } else {
                                SharedString::from(Arc::from(highlighted_chunk.text))
                            };
                            let shaped_line = cx
                                .text_system()
                                .shape_line(
                                    chunk,
                                    font_size,
                                    &[text_style.to_run(highlighted_chunk.text.len())],
                                )
                                .unwrap();
                            AvailableSpace::Definite(shaped_line.width)
                        } else {
                            AvailableSpace::MinContent
                        };

                        let mut element = (renderer.render)(&mut ChunkRendererContext {
                            context: cx,
                            max_width: text_width,
                        });
                        let line_height = text_style.line_height_in_pixels(cx.rem_size());
                        let size = element.layout_as_root(
                            size(available_width, AvailableSpace::Definite(line_height)),
                            cx,
                        );

                        width += size.width;
                        len += highlighted_chunk.text.len();
                        fragments.push(LineFragment::Element {
                            element: Some(element),
                            size,
                            len: highlighted_chunk.text.len(),
                        });
                    }
                    ChunkReplacement::Str(x) => {
                        let text_style = if let Some(style) = highlighted_chunk.style {
                            Cow::Owned(text_style.clone().highlight(style))
                        } else {
                            Cow::Borrowed(text_style)
                        };

                        let run = TextRun {
                            len: x.len(),
                            font: text_style.font(),
                            color: text_style.color,
                            background_color: text_style.background_color,
                            underline: text_style.underline,
                            strikethrough: text_style.strikethrough,
                        };
                        let line_layout = cx
                            .text_system()
                            .shape_line(x, font_size, &[run])
                            .unwrap()
                            .with_len(highlighted_chunk.text.len());

                        width += line_layout.width;
                        len += highlighted_chunk.text.len();
                        fragments.push(LineFragment::Text(line_layout))
                    }
                }
            } else {
                for (ix, mut line_chunk) in highlighted_chunk.text.split('\n').enumerate() {
                    if ix > 0 {
                        let shaped_line = cx
                            .text_system()
                            .shape_line(line.clone().into(), font_size, &styles)
                            .unwrap();
                        width += shaped_line.width;
                        len += shaped_line.len;
                        fragments.push(LineFragment::Text(shaped_line));
                        layouts.push(Self {
                            width: mem::take(&mut width),
                            len: mem::take(&mut len),
                            fragments: mem::take(&mut fragments),
                            invisibles: std::mem::take(&mut invisibles),
                            font_size,
                        });

                        line.clear();
                        styles.clear();
                        row += 1;
                        line_exceeded_max_len = false;
                        non_whitespace_added = false;
                        if row == max_line_count {
                            return layouts;
                        }
                    }

                    if !line_chunk.is_empty() && !line_exceeded_max_len {
                        let text_style = if let Some(style) = highlighted_chunk.style {
                            Cow::Owned(text_style.clone().highlight(style))
                        } else {
                            Cow::Borrowed(text_style)
                        };

                        if line.len() + line_chunk.len() > max_line_len {
                            let mut chunk_len = max_line_len - line.len();
                            while !line_chunk.is_char_boundary(chunk_len) {
                                chunk_len -= 1;
                            }
                            line_chunk = &line_chunk[..chunk_len];
                            line_exceeded_max_len = true;
                        }

                        styles.push(TextRun {
                            len: line_chunk.len(),
                            font: text_style.font(),
                            color: text_style.color,
                            background_color: text_style.background_color,
                            underline: text_style.underline,
                            strikethrough: text_style.strikethrough,
                        });

                        if editor_mode == EditorMode::Full {
                            // Line wrap pads its contents with fake whitespaces,
                            // avoid printing them
                            let is_soft_wrapped = is_row_soft_wrapped(row);
                            if highlighted_chunk.is_tab {
                                if non_whitespace_added || !is_soft_wrapped {
                                    invisibles.push(Invisible::Tab {
                                        line_start_offset: line.len(),
                                        line_end_offset: line.len() + line_chunk.len(),
                                    });
                                }
                            } else {
                                invisibles.extend(
                                    line_chunk
                                        .bytes()
                                        .enumerate()
                                        .filter(|(_, line_byte)| {
                                            let is_whitespace =
                                                (*line_byte as char).is_whitespace();
                                            non_whitespace_added |= !is_whitespace;
                                            is_whitespace
                                                && (non_whitespace_added || !is_soft_wrapped)
                                        })
                                        .map(|(whitespace_index, _)| Invisible::Whitespace {
                                            line_offset: line.len() + whitespace_index,
                                        }),
                                )
                            }
                        }

                        line.push_str(line_chunk);
                    }
                }
            }
        }

        layouts
    }

    fn prepaint(
        &mut self,
        line_height: Pixels,
        scroll_pixel_position: gpui::Point<Pixels>,
        row: DisplayRow,
        content_origin: gpui::Point<Pixels>,
        line_elements: &mut SmallVec<[AnyElement; 1]>,
        cx: &mut WindowContext,
    ) {
        let line_y = line_height * (row.as_f32() - scroll_pixel_position.y / line_height);
        let mut fragment_origin = content_origin + gpui::point(-scroll_pixel_position.x, line_y);
        for fragment in &mut self.fragments {
            match fragment {
                LineFragment::Text(line) => {
                    fragment_origin.x += line.width;
                }
                LineFragment::Element { element, size, .. } => {
                    let mut element = element
                        .take()
                        .expect("you can't prepaint LineWithInvisibles twice");

                    // Center the element vertically within the line.
                    let mut element_origin = fragment_origin;
                    element_origin.y += (line_height - size.height) / 2.;
                    element.prepaint_at(element_origin, cx);
                    line_elements.push(element);

                    fragment_origin.x += size.width;
                }
            }
        }
    }

    fn draw(
        &self,
        layout: &EditorLayout,
        row: DisplayRow,
        content_origin: gpui::Point<Pixels>,
        whitespace_setting: ShowWhitespaceSetting,
        selection_ranges: &[Range<DisplayPoint>],
        cx: &mut WindowContext,
    ) {
        let line_height = layout.position_map.line_height;
        let line_y = line_height
            * (row.as_f32() - layout.position_map.scroll_pixel_position.y / line_height);

        let mut fragment_origin =
            content_origin + gpui::point(-layout.position_map.scroll_pixel_position.x, line_y);

        for fragment in &self.fragments {
            match fragment {
                LineFragment::Text(line) => {
                    line.paint(fragment_origin, line_height, cx).log_err();
                    fragment_origin.x += line.width;
                }
                LineFragment::Element { size, .. } => {
                    fragment_origin.x += size.width;
                }
            }
        }

        self.draw_invisibles(
            selection_ranges,
            layout,
            content_origin,
            line_y,
            row,
            line_height,
            whitespace_setting,
            cx,
        );
    }

    #[allow(clippy::too_many_arguments)]
    fn draw_invisibles(
        &self,
        selection_ranges: &[Range<DisplayPoint>],
        layout: &EditorLayout,
        content_origin: gpui::Point<Pixels>,
        line_y: Pixels,
        row: DisplayRow,
        line_height: Pixels,
        whitespace_setting: ShowWhitespaceSetting,
        cx: &mut WindowContext,
    ) {
        let extract_whitespace_info = |invisible: &Invisible| {
            let (token_offset, token_end_offset, invisible_symbol) = match invisible {
                Invisible::Tab {
                    line_start_offset,
                    line_end_offset,
                } => (*line_start_offset, *line_end_offset, &layout.tab_invisible),
                Invisible::Whitespace { line_offset } => {
                    (*line_offset, line_offset + 1, &layout.space_invisible)
                }
            };

            let x_offset = self.x_for_index(token_offset);
            let invisible_offset =
                (layout.position_map.em_width - invisible_symbol.width).max(Pixels::ZERO) / 2.0;
            let origin = content_origin
                + gpui::point(
                    x_offset + invisible_offset - layout.position_map.scroll_pixel_position.x,
                    line_y,
                );

            (
                [token_offset, token_end_offset],
                Box::new(move |cx: &mut WindowContext| {
                    invisible_symbol.paint(origin, line_height, cx).log_err();
                }),
            )
        };

        let invisible_iter = self.invisibles.iter().map(extract_whitespace_info);
        match whitespace_setting {
            ShowWhitespaceSetting::None => (),
            ShowWhitespaceSetting::All => invisible_iter.for_each(|(_, paint)| paint(cx)),
            ShowWhitespaceSetting::Selection => invisible_iter.for_each(|([start, _], paint)| {
                let invisible_point = DisplayPoint::new(row, start as u32);
                if !selection_ranges
                    .iter()
                    .any(|region| region.start <= invisible_point && invisible_point < region.end)
                {
                    return;
                }

                paint(cx);
            }),

            // For a whitespace to be on a boundary, any of the following conditions need to be met:
            // - It is a tab
            // - It is adjacent to an edge (start or end)
            // - It is adjacent to a whitespace (left or right)
            ShowWhitespaceSetting::Boundary => {
                // We'll need to keep track of the last invisible we've seen and then check if we are adjacent to it for some of
                // the above cases.
                // Note: We zip in the original `invisibles` to check for tab equality
                let mut last_seen: Option<(bool, usize, Box<dyn Fn(&mut WindowContext)>)> = None;
                for (([start, end], paint), invisible) in
                    invisible_iter.zip_eq(self.invisibles.iter())
                {
                    let should_render = match (&last_seen, invisible) {
                        (_, Invisible::Tab { .. }) => true,
                        (Some((_, last_end, _)), _) => *last_end == start,
                        _ => false,
                    };

                    if should_render || start == 0 || end == self.len {
                        paint(cx);

                        // Since we are scanning from the left, we will skip over the first available whitespace that is part
                        // of a boundary between non-whitespace segments, so we correct by manually redrawing it if needed.
                        if let Some((should_render_last, last_end, paint_last)) = last_seen {
                            // Note that we need to make sure that the last one is actually adjacent
                            if !should_render_last && last_end == start {
                                paint_last(cx);
                            }
                        }
                    }

                    // Manually render anything within a selection
                    let invisible_point = DisplayPoint::new(row, start as u32);
                    if selection_ranges.iter().any(|region| {
                        region.start <= invisible_point && invisible_point < region.end
                    }) {
                        paint(cx);
                    }

                    last_seen = Some((should_render, end, paint));
                }
            }
        }
    }

    pub fn x_for_index(&self, index: usize) -> Pixels {
        let mut fragment_start_x = Pixels::ZERO;
        let mut fragment_start_index = 0;

        for fragment in &self.fragments {
            match fragment {
                LineFragment::Text(shaped_line) => {
                    let fragment_end_index = fragment_start_index + shaped_line.len;
                    if index < fragment_end_index {
                        return fragment_start_x
                            + shaped_line.x_for_index(index - fragment_start_index);
                    }
                    fragment_start_x += shaped_line.width;
                    fragment_start_index = fragment_end_index;
                }
                LineFragment::Element { len, size, .. } => {
                    let fragment_end_index = fragment_start_index + len;
                    if index < fragment_end_index {
                        return fragment_start_x;
                    }
                    fragment_start_x += size.width;
                    fragment_start_index = fragment_end_index;
                }
            }
        }

        fragment_start_x
    }

    pub fn index_for_x(&self, x: Pixels) -> Option<usize> {
        let mut fragment_start_x = Pixels::ZERO;
        let mut fragment_start_index = 0;

        for fragment in &self.fragments {
            match fragment {
                LineFragment::Text(shaped_line) => {
                    let fragment_end_x = fragment_start_x + shaped_line.width;
                    if x < fragment_end_x {
                        return Some(
                            fragment_start_index + shaped_line.index_for_x(x - fragment_start_x)?,
                        );
                    }
                    fragment_start_x = fragment_end_x;
                    fragment_start_index += shaped_line.len;
                }
                LineFragment::Element { len, size, .. } => {
                    let fragment_end_x = fragment_start_x + size.width;
                    if x < fragment_end_x {
                        return Some(fragment_start_index);
                    }
                    fragment_start_index += len;
                    fragment_start_x = fragment_end_x;
                }
            }
        }

        None
    }

    pub fn font_id_for_index(&self, index: usize) -> Option<FontId> {
        let mut fragment_start_index = 0;

        for fragment in &self.fragments {
            match fragment {
                LineFragment::Text(shaped_line) => {
                    let fragment_end_index = fragment_start_index + shaped_line.len;
                    if index < fragment_end_index {
                        return shaped_line.font_id_for_index(index - fragment_start_index);
                    }
                    fragment_start_index = fragment_end_index;
                }
                LineFragment::Element { len, .. } => {
                    let fragment_end_index = fragment_start_index + len;
                    if index < fragment_end_index {
                        return None;
                    }
                    fragment_start_index = fragment_end_index;
                }
            }
        }

        None
    }
}

#[derive(Debug, Clone, Copy, PartialEq, Eq)]
enum Invisible {
    /// A tab character
    ///
    /// A tab character is internally represented by spaces (configured by the user's tab width)
    /// aligned to the nearest column, so it's necessary to store the start and end offset for
    /// adjacency checks.
    Tab {
        line_start_offset: usize,
        line_end_offset: usize,
    },
    Whitespace {
        line_offset: usize,
    },
}

impl EditorElement {
    /// Returns the rem size to use when rendering the [`EditorElement`].
    ///
    /// This allows UI elements to scale based on the `buffer_font_size`.
    fn rem_size(&self, cx: &WindowContext) -> Option<Pixels> {
        match self.editor.read(cx).mode {
            EditorMode::Full => {
                let buffer_font_size = self.style.text.font_size;
                match buffer_font_size {
                    AbsoluteLength::Pixels(pixels) => {
                        let rem_size_scale = {
                            // Our default UI font size is 14px on a 16px base scale.
                            // This means the default UI font size is 0.875rems.
                            let default_font_size_scale = 14. / ui::BASE_REM_SIZE_IN_PX;

                            // We then determine the delta between a single rem and the default font
                            // size scale.
                            let default_font_size_delta = 1. - default_font_size_scale;

                            // Finally, we add this delta to 1rem to get the scale factor that
                            // should be used to scale up the UI.
                            1. + default_font_size_delta
                        };

                        Some(pixels * rem_size_scale)
                    }
                    AbsoluteLength::Rems(rems) => {
                        Some(rems.to_pixels(ui::BASE_REM_SIZE_IN_PX.into()))
                    }
                }
            }
            // We currently use single-line and auto-height editors in UI contexts,
            // so we don't want to scale everything with the buffer font size, as it
            // ends up looking off.
            EditorMode::SingleLine { .. } | EditorMode::AutoHeight { .. } => None,
        }
    }
}

impl Element for EditorElement {
    type RequestLayoutState = ();
    type PrepaintState = EditorLayout;

    fn id(&self) -> Option<ElementId> {
        None
    }

    fn request_layout(
        &mut self,
        _: Option<&GlobalElementId>,
        cx: &mut WindowContext,
    ) -> (gpui::LayoutId, ()) {
        let rem_size = self.rem_size(cx);
        cx.with_rem_size(rem_size, |cx| {
            self.editor.update(cx, |editor, cx| {
                editor.set_style(self.style.clone(), cx);

                let layout_id = match editor.mode {
                    EditorMode::SingleLine { auto_width } => {
                        let rem_size = cx.rem_size();

                        let height = self.style.text.line_height_in_pixels(rem_size);
                        if auto_width {
                            let editor_handle = cx.view().clone();
                            let style = self.style.clone();
                            cx.request_measured_layout(Style::default(), move |_, _, cx| {
                                let editor_snapshot =
                                    editor_handle.update(cx, |editor, cx| editor.snapshot(cx));
                                let line = Self::layout_lines(
                                    DisplayRow(0)..DisplayRow(1),
                                    &editor_snapshot,
                                    &style,
                                    px(f32::MAX),
                                    |_| false, // Single lines never soft wrap
                                    cx,
                                )
                                .pop()
                                .unwrap();

                                let font_id = cx.text_system().resolve_font(&style.text.font());
                                let font_size = style.text.font_size.to_pixels(cx.rem_size());
                                let em_width = cx
                                    .text_system()
                                    .typographic_bounds(font_id, font_size, 'm')
                                    .unwrap()
                                    .size
                                    .width;

                                size(line.width + em_width, height)
                            })
                        } else {
                            let mut style = Style::default();
                            style.size.height = height.into();
                            style.size.width = relative(1.).into();
                            cx.request_layout(style, None)
                        }
                    }
                    EditorMode::AutoHeight { max_lines } => {
                        let editor_handle = cx.view().clone();
                        let max_line_number_width =
                            self.max_line_number_width(&editor.snapshot(cx), cx);
                        cx.request_measured_layout(
                            Style::default(),
                            move |known_dimensions, available_space, cx| {
                                editor_handle
                                    .update(cx, |editor, cx| {
                                        compute_auto_height_layout(
                                            editor,
                                            max_lines,
                                            max_line_number_width,
                                            known_dimensions,
                                            available_space.width,
                                            cx,
                                        )
                                    })
                                    .unwrap_or_default()
                            },
                        )
                    }
                    EditorMode::Full => {
                        let mut style = Style::default();
                        style.size.width = relative(1.).into();
                        style.size.height = relative(1.).into();
                        cx.request_layout(style, None)
                    }
                };

                (layout_id, ())
            })
        })
    }

    fn prepaint(
        &mut self,
        _: Option<&GlobalElementId>,
        bounds: Bounds<Pixels>,
        _: &mut Self::RequestLayoutState,
        cx: &mut WindowContext,
    ) -> Self::PrepaintState {
        let text_style = TextStyleRefinement {
            font_size: Some(self.style.text.font_size),
            line_height: Some(self.style.text.line_height),
            ..Default::default()
        };
        let focus_handle = self.editor.focus_handle(cx);
        cx.set_view_id(self.editor.entity_id());
        cx.set_focus_handle(&focus_handle);

        let rem_size = self.rem_size(cx);
        cx.with_rem_size(rem_size, |cx| {
            cx.with_text_style(Some(text_style), |cx| {
                cx.with_content_mask(Some(ContentMask { bounds }), |cx| {
                    let mut snapshot = self.editor.update(cx, |editor, cx| editor.snapshot(cx));
                    let style = self.style.clone();

                    let font_id = cx.text_system().resolve_font(&style.text.font());
                    let font_size = style.text.font_size.to_pixels(cx.rem_size());
                    let line_height = style.text.line_height_in_pixels(cx.rem_size());
                    let em_width = cx
                        .text_system()
                        .typographic_bounds(font_id, font_size, 'm')
                        .unwrap()
                        .size
                        .width;
                    let em_advance = cx
                        .text_system()
                        .advance(font_id, font_size, 'm')
                        .unwrap()
                        .width;

                    let letter_size = size(em_width, line_height);

                    let gutter_dimensions = snapshot.gutter_dimensions(
                        font_id,
                        font_size,
                        em_width,
                        em_advance,
                        self.max_line_number_width(&snapshot, cx),
                        cx,
                    );
                    let text_width = bounds.size.width - gutter_dimensions.width;

                    let editor_width = text_width - gutter_dimensions.margin - em_width;

                    snapshot = self.editor.update(cx, |editor, cx| {
                        editor.last_bounds = Some(bounds);
                        editor.gutter_dimensions = gutter_dimensions;
                        editor.set_visible_line_count(bounds.size.height / line_height, cx);

                        if matches!(editor.mode, EditorMode::AutoHeight { .. }) {
                            snapshot
                        } else {
                            let wrap_width = match editor.soft_wrap_mode(cx) {
                                SoftWrap::GitDiff => None,
                                SoftWrap::None => Some((MAX_LINE_LEN / 2) as f32 * em_advance),
                                SoftWrap::EditorWidth => Some(editor_width),
                                SoftWrap::Column(column) => Some(column as f32 * em_advance),
                                SoftWrap::Bounded(column) => {
                                    Some(editor_width.min(column as f32 * em_advance))
                                }
                            };

                            if editor.set_wrap_width(wrap_width, cx) {
                                editor.snapshot(cx)
                            } else {
                                snapshot
                            }
                        }
                    });

                    let wrap_guides = self
                        .editor
                        .read(cx)
                        .wrap_guides(cx)
                        .iter()
                        .map(|(guide, active)| (self.column_pixels(*guide, cx), *active))
                        .collect::<SmallVec<[_; 2]>>();

                    let hitbox = cx.insert_hitbox(bounds, false);
                    let gutter_hitbox =
                        cx.insert_hitbox(gutter_bounds(bounds, gutter_dimensions), false);
                    let text_hitbox = cx.insert_hitbox(
                        Bounds {
                            origin: gutter_hitbox.top_right(),
                            size: size(text_width, bounds.size.height),
                        },
                        false,
                    );
                    // Offset the content_bounds from the text_bounds by the gutter margin (which
                    // is roughly half a character wide) to make hit testing work more like how we want.
                    let content_origin =
                        text_hitbox.origin + point(gutter_dimensions.margin, Pixels::ZERO);

                    let scrollbar_bounds =
                        Bounds::from_corners(content_origin, bounds.bottom_right());

                    let height_in_lines = scrollbar_bounds.size.height / line_height;

                    // NOTE: The max row number in the current file, minus one
                    let max_row = snapshot.max_point().row().as_f32();

                    // NOTE: The max scroll position for the top of the window
                    let max_scroll_top = if matches!(snapshot.mode, EditorMode::AutoHeight { .. }) {
                        (max_row - height_in_lines + 1.).max(0.)
                    } else {
                        let settings = EditorSettings::get_global(cx);
                        match settings.scroll_beyond_last_line {
                            ScrollBeyondLastLine::OnePage => max_row,
                            ScrollBeyondLastLine::Off => (max_row - height_in_lines + 1.).max(0.),
                            ScrollBeyondLastLine::VerticalScrollMargin => {
                                (max_row - height_in_lines + 1. + settings.vertical_scroll_margin)
                                    .max(0.)
                            }
                        }
                    };

                    // TODO: Autoscrolling for both axes
                    let mut autoscroll_request = None;
                    let mut autoscroll_containing_element = false;
                    let mut autoscroll_horizontally = false;
                    self.editor.update(cx, |editor, cx| {
                        autoscroll_request = editor.autoscroll_request();
                        autoscroll_containing_element =
                            autoscroll_request.is_some() || editor.has_pending_selection();
                        // TODO: Is this horizontal or vertical?!
                        autoscroll_horizontally =
                            editor.autoscroll_vertically(bounds, line_height, max_scroll_top, cx);
                        snapshot = editor.snapshot(cx);
                    });

                    let mut scroll_position = snapshot.scroll_position();
                    // The scroll position is a fractional point, the whole number of which represents
                    // the top of the window in terms of display rows.
                    let start_row = DisplayRow(scroll_position.y as u32);
                    let max_row = snapshot.max_point().row();
                    let end_row = cmp::min(
                        (scroll_position.y + height_in_lines).ceil() as u32,
                        max_row.next_row().0,
                    );
                    let end_row = DisplayRow(end_row);

                    let row_infos = snapshot
                        .row_infos(start_row)
                        .take((start_row..end_row).len())
                        .collect::<Vec<RowInfo>>();
                    let is_row_soft_wrapped = |row: usize| {
                        row_infos
                            .get(row)
                            .map_or(true, |info| info.buffer_row.is_none())
                    };

                    let start_anchor = if start_row == Default::default() {
                        Anchor::min()
                    } else {
                        snapshot.buffer_snapshot.anchor_before(
                            DisplayPoint::new(start_row, 0).to_offset(&snapshot, Bias::Left),
                        )
                    };
                    let end_anchor = if end_row > max_row {
                        Anchor::max()
                    } else {
                        snapshot.buffer_snapshot.anchor_before(
                            DisplayPoint::new(end_row, 0).to_offset(&snapshot, Bias::Right),
                        )
                    };

                    let mut highlighted_rows = self
                        .editor
                        .update(cx, |editor, cx| editor.highlighted_display_rows(cx));

                    for (ix, row_info) in row_infos.iter().enumerate() {
                        let color = match row_info.diff_status {
                            Some(DiffHunkStatus::Added) => style.status.created_background,
                            Some(DiffHunkStatus::Removed) => style.status.deleted_background,
                            _ => continue,
                        };
                        highlighted_rows
                            .entry(start_row + DisplayRow(ix as u32))
                            .or_insert(color);
                    }

                    let highlighted_ranges = self.editor.read(cx).background_highlights_in_range(
                        start_anchor..end_anchor,
                        &snapshot.display_snapshot,
                        cx.theme().colors(),
                    );
                    let highlighted_gutter_ranges =
                        self.editor.read(cx).gutter_highlights_in_range(
                            start_anchor..end_anchor,
                            &snapshot.display_snapshot,
                            cx,
                        );

                    let redacted_ranges = self.editor.read(cx).redacted_ranges(
                        start_anchor..end_anchor,
                        &snapshot.display_snapshot,
                        cx,
                    );

                    let local_selections: Vec<Selection<Point>> =
                        self.editor.update(cx, |editor, cx| {
                            let mut selections = editor
                                .selections
                                .disjoint_in_range(start_anchor..end_anchor, cx);
                            selections.extend(editor.selections.pending(cx));
                            selections
                        });

                    let (selections, active_rows, newest_selection_head) = self.layout_selections(
                        start_anchor,
                        end_anchor,
                        &local_selections,
                        &snapshot,
                        start_row,
                        end_row,
                        cx,
                    );

                    let line_numbers = self.layout_line_numbers(
                        start_row..end_row,
                        &row_infos,
                        &active_rows,
                        newest_selection_head,
                        &snapshot,
                        cx,
                    );

                    let mut crease_toggles = cx.with_element_namespace("crease_toggles", |cx| {
                        self.layout_crease_toggles(
                            start_row..end_row,
                            &row_infos,
                            &active_rows,
                            &snapshot,
                            cx,
                        )
                    });
                    let crease_trailers = cx.with_element_namespace("crease_trailers", |cx| {
                        self.layout_crease_trailers(row_infos.iter().copied(), &snapshot, cx)
                    });

                    let display_hunks = self.layout_gutter_git_hunks(
                        line_height,
                        &gutter_hitbox,
                        start_row..end_row,
                        start_anchor..end_anchor,
                        &snapshot,
                        cx,
                    );

                    let mut max_visible_line_width = Pixels::ZERO;
                    let mut line_layouts = Self::layout_lines(
                        start_row..end_row,
                        &snapshot,
                        &self.style,
                        editor_width,
                        is_row_soft_wrapped,
                        cx,
                    );
                    for line_with_invisibles in &line_layouts {
                        if line_with_invisibles.width > max_visible_line_width {
                            max_visible_line_width = line_with_invisibles.width;
                        }
                    }

                    let longest_line_width = layout_line(
                        snapshot.longest_row(),
                        &snapshot,
                        &style,
                        editor_width,
                        is_row_soft_wrapped,
                        cx,
                    )
                    .width;

                    let scrollbar_range_data = ScrollbarRangeData::new(
                        scrollbar_bounds,
                        letter_size,
                        &snapshot,
                        longest_line_width,
                        &style,
                        cx,
                    );

                    let scroll_range_bounds = scrollbar_range_data.scroll_range;
                    let mut scroll_width = scroll_range_bounds.size.width;

                    let blocks = cx.with_element_namespace("blocks", |cx| {
                        self.render_blocks(
                            start_row..end_row,
                            &snapshot,
                            &hitbox,
                            &text_hitbox,
                            editor_width,
                            &mut scroll_width,
                            &gutter_dimensions,
                            em_width,
                            gutter_dimensions.full_width(),
                            line_height,
                            &line_layouts,
                            &local_selections,
                            is_row_soft_wrapped,
                            cx,
                        )
                    });
                    let mut blocks = match blocks {
                        Ok(blocks) => blocks,
                        Err(resized_blocks) => {
                            self.editor.update(cx, |editor, cx| {
                                editor.resize_blocks(resized_blocks, autoscroll_request, cx)
                            });
                            return self.prepaint(None, bounds, &mut (), cx);
                        }
                    };

                    let start_buffer_row =
                        MultiBufferRow(start_anchor.to_point(&snapshot.buffer_snapshot).row);
                    let end_buffer_row =
                        MultiBufferRow(end_anchor.to_point(&snapshot.buffer_snapshot).row);

                    let scroll_max = point(
                        ((scroll_width - scrollbar_bounds.size.width) / em_width).max(0.0),
                        max_row.as_f32(),
                    );

                    self.editor.update(cx, |editor, cx| {
                        let clamped = editor.scroll_manager.clamp_scroll_left(scroll_max.x);

                        let autoscrolled = if autoscroll_horizontally {
                            editor.autoscroll_horizontally(
                                start_row,
                                text_hitbox.size.width,
                                scroll_width,
                                em_width,
                                &line_layouts,
                                cx,
                            )
                        } else {
                            false
                        };

                        if clamped || autoscrolled {
                            snapshot = editor.snapshot(cx);
                            scroll_position = snapshot.scroll_position();
                        }
                    });

                    let scroll_pixel_position = point(
                        scroll_position.x * em_width,
                        scroll_position.y * line_height,
                    );

                    let indent_guides = self.layout_indent_guides(
                        content_origin,
                        text_hitbox.origin,
                        start_buffer_row..end_buffer_row,
                        scroll_pixel_position,
                        line_height,
                        &snapshot,
                        cx,
                    );

                    let crease_trailers = cx.with_element_namespace("crease_trailers", |cx| {
                        self.prepaint_crease_trailers(
                            crease_trailers,
                            &line_layouts,
                            line_height,
                            content_origin,
                            scroll_pixel_position,
                            em_width,
                            cx,
                        )
                    });

                    let mut inline_blame = None;
                    if let Some(newest_selection_head) = newest_selection_head {
                        let display_row = newest_selection_head.row();
                        if (start_row..end_row).contains(&display_row) {
                            let line_ix = display_row.minus(start_row) as usize;
                            let row_info = &row_infos[line_ix];
                            let line_layout = &line_layouts[line_ix];
                            let crease_trailer_layout = crease_trailers[line_ix].as_ref();
                            inline_blame = self.layout_inline_blame(
                                display_row,
                                row_info,
                                line_layout,
                                crease_trailer_layout,
                                em_width,
                                content_origin,
                                scroll_pixel_position,
                                line_height,
                                cx,
                            );
                        }
                    }

                    let blamed_display_rows = self.layout_blame_entries(
                        &row_infos,
                        em_width,
                        scroll_position,
                        line_height,
                        &gutter_hitbox,
                        gutter_dimensions.git_blame_entries_width,
                        cx,
                    );

                    let scroll_max = point(
                        ((scroll_width - scrollbar_bounds.size.width) / em_width).max(0.0),
                        max_scroll_top,
                    );

                    self.editor.update(cx, |editor, cx| {
                        let clamped = editor.scroll_manager.clamp_scroll_left(scroll_max.x);

                        let autoscrolled = if autoscroll_horizontally {
                            editor.autoscroll_horizontally(
                                start_row,
                                text_hitbox.size.width,
                                scroll_width,
                                em_width,
                                &line_layouts,
                                cx,
                            )
                        } else {
                            false
                        };

                        if clamped || autoscrolled {
                            snapshot = editor.snapshot(cx);
                            scroll_position = snapshot.scroll_position();
                        }
                    });

                    let line_elements = self.prepaint_lines(
                        start_row,
                        &mut line_layouts,
                        line_height,
                        scroll_pixel_position,
                        content_origin,
                        cx,
                    );

                    let mut block_start_rows = HashSet::default();
                    cx.with_element_namespace("blocks", |cx| {
                        self.layout_blocks(
                            &mut blocks,
                            &mut block_start_rows,
                            &hitbox,
                            line_height,
                            scroll_pixel_position,
                            cx,
                        );
                    });

                    let cursors = self.collect_cursors(&snapshot, cx);
                    let visible_row_range = start_row..end_row;
                    let non_visible_cursors = cursors
                        .iter()
                        .any(move |c| !visible_row_range.contains(&c.0.row()));

                    let visible_cursors = self.layout_visible_cursors(
                        &snapshot,
                        &selections,
                        &block_start_rows,
                        start_row..end_row,
                        &line_layouts,
                        &text_hitbox,
                        content_origin,
                        scroll_position,
                        scroll_pixel_position,
                        line_height,
                        em_width,
                        autoscroll_containing_element,
                        cx,
                    );

                    let scrollbars_layout = self.layout_scrollbars(
                        &snapshot,
                        scrollbar_range_data,
                        scroll_position,
                        non_visible_cursors,
                        cx,
                    );

                    let gutter_settings = EditorSettings::get_global(cx).gutter;

                    let rows_with_hunk_bounds = display_hunks
                        .iter()
                        .filter_map(|(hunk, hitbox)| Some((hunk, hitbox.as_ref()?.bounds)))
                        .fold(
                            HashMap::default(),
                            |mut rows_with_hunk_bounds, (hunk, bounds)| {
                                match hunk {
                                    DisplayDiffHunk::Folded { display_row } => {
                                        rows_with_hunk_bounds.insert(*display_row, bounds);
                                    }
                                    DisplayDiffHunk::Unfolded {
                                        display_row_range, ..
                                    } => {
                                        for display_row in display_row_range.iter_rows() {
                                            rows_with_hunk_bounds.insert(display_row, bounds);
                                        }
                                    }
                                }
                                rows_with_hunk_bounds
                            },
                        );
                    let mut code_actions_indicator = None;
                    if let Some(newest_selection_head) = newest_selection_head {
                        if (start_row..end_row).contains(&newest_selection_head.row()) {
                            self.layout_context_menu(
                                line_height,
                                &text_hitbox,
                                content_origin,
                                start_row,
                                scroll_pixel_position,
                                &line_layouts,
                                newest_selection_head,
                                gutter_dimensions.width - gutter_dimensions.left_padding,
                                cx,
                            );

                            let show_code_actions = snapshot
                                .show_code_actions
                                .unwrap_or(gutter_settings.code_actions);
                            if show_code_actions {
                                let newest_selection_point =
                                    newest_selection_head.to_point(&snapshot.display_snapshot);
<<<<<<< HEAD
                                let buffer = snapshot.buffer_snapshot.buffer_line_for_row(
                                    MultiBufferRow(newest_selection_point.row),
                                );
                                if let Some((buffer, range)) = buffer {
                                    let buffer_id = buffer.remote_id();
                                    let row = range.start.row;
                                    let has_test_indicator =
                                        self.editor.read(cx).tasks.contains_key(&(buffer_id, row));

                                    if !has_test_indicator {
                                        code_actions_indicator = self
                                            .layout_code_actions_indicator(
                                                line_height,
                                                newest_selection_head,
                                                scroll_pixel_position,
                                                &gutter_dimensions,
                                                &gutter_hitbox,
                                                &rows_with_hunk_bounds,
                                                cx,
                                            );
=======
                                let newest_selection_display_row =
                                    newest_selection_point.to_display_point(&snapshot).row();
                                if !expanded_add_hunks_by_rows
                                    .contains_key(&newest_selection_display_row)
                                {
                                    if !snapshot
                                        .is_line_folded(MultiBufferRow(newest_selection_point.row))
                                    {
                                        let buffer = snapshot.buffer_snapshot.buffer_line_for_row(
                                            MultiBufferRow(newest_selection_point.row),
                                        );
                                        if let Some((buffer, range)) = buffer {
                                            let buffer_id = buffer.remote_id();
                                            let row = range.start.row;
                                            let has_test_indicator = self
                                                .editor
                                                .read(cx)
                                                .tasks
                                                .contains_key(&(buffer_id, row));

                                            if !has_test_indicator {
                                                code_actions_indicator = self
                                                    .layout_code_actions_indicator(
                                                        line_height,
                                                        newest_selection_head,
                                                        scroll_pixel_position,
                                                        &gutter_dimensions,
                                                        &gutter_hitbox,
                                                        &rows_with_hunk_bounds,
                                                        cx,
                                                    );
                                            }
                                        }
>>>>>>> 81c118d6
                                    }
                                }
                            }
                        }
                    }

                    let test_indicators = if gutter_settings.runnables {
                        self.layout_run_indicators(
                            line_height,
                            start_row..end_row,
                            scroll_pixel_position,
                            &gutter_dimensions,
                            &gutter_hitbox,
                            &rows_with_hunk_bounds,
                            &snapshot,
                            cx,
                        )
                    } else {
                        Vec::new()
                    };

                    self.layout_signature_help(
                        &hitbox,
                        content_origin,
                        scroll_pixel_position,
                        newest_selection_head,
                        start_row,
                        &line_layouts,
                        line_height,
                        em_width,
                        cx,
                    );

                    if !cx.has_active_drag() {
                        self.layout_hover_popovers(
                            &snapshot,
                            &hitbox,
                            &text_hitbox,
                            start_row..end_row,
                            content_origin,
                            scroll_pixel_position,
                            &line_layouts,
                            line_height,
                            em_width,
                            cx,
                        );
                    }

                    let inline_completion_popover = self.layout_inline_completion_popover(
                        &text_hitbox.bounds,
                        &snapshot,
                        start_row..end_row,
                        scroll_position.y,
                        scroll_position.y + height_in_lines,
                        &line_layouts,
                        line_height,
                        scroll_pixel_position,
                        editor_width,
                        &style,
                        cx,
                    );

                    let mouse_context_menu = self.layout_mouse_context_menu(
                        &snapshot,
                        start_row..end_row,
                        content_origin,
                        cx,
                    );

                    cx.with_element_namespace("crease_toggles", |cx| {
                        self.prepaint_crease_toggles(
                            &mut crease_toggles,
                            line_height,
                            &gutter_dimensions,
                            gutter_settings,
                            scroll_pixel_position,
                            &gutter_hitbox,
                            cx,
                        )
                    });

                    let invisible_symbol_font_size = font_size / 2.;
                    let tab_invisible = cx
                        .text_system()
                        .shape_line(
                            "→".into(),
                            invisible_symbol_font_size,
                            &[TextRun {
                                len: "→".len(),
                                font: self.style.text.font(),
                                color: cx.theme().colors().editor_invisible,
                                background_color: None,
                                underline: None,
                                strikethrough: None,
                            }],
                        )
                        .unwrap();
                    let space_invisible = cx
                        .text_system()
                        .shape_line(
                            "•".into(),
                            invisible_symbol_font_size,
                            &[TextRun {
                                len: "•".len(),
                                font: self.style.text.font(),
                                color: cx.theme().colors().editor_invisible,
                                background_color: None,
                                underline: None,
                                strikethrough: None,
                            }],
                        )
                        .unwrap();

                    EditorLayout {
                        mode: snapshot.mode,
                        position_map: Rc::new(PositionMap {
                            size: bounds.size,
                            scroll_pixel_position,
                            scroll_max,
                            line_layouts,
                            line_height,
                            em_width,
                            em_advance,
                            snapshot,
                        }),
                        visible_display_row_range: start_row..end_row,
                        wrap_guides,
                        indent_guides,
                        hitbox,
                        text_hitbox,
                        gutter_hitbox,
                        gutter_dimensions,
                        display_hunks,
                        content_origin,
                        scrollbars_layout,
                        active_rows,
                        highlighted_rows,
                        highlighted_ranges,
                        highlighted_gutter_ranges,
                        redacted_ranges,
                        line_elements,
                        line_numbers,
                        blamed_display_rows,
                        inline_blame,
                        blocks,
                        cursors,
                        visible_cursors,
                        selections,
                        inline_completion_popover,
                        mouse_context_menu,
                        test_indicators,
                        code_actions_indicator,
                        crease_toggles,
                        crease_trailers,
                        tab_invisible,
                        space_invisible,
                    }
                })
            })
        })
    }

    fn paint(
        &mut self,
        _: Option<&GlobalElementId>,
        bounds: Bounds<gpui::Pixels>,
        _: &mut Self::RequestLayoutState,
        layout: &mut Self::PrepaintState,
        cx: &mut WindowContext,
    ) {
        let focus_handle = self.editor.focus_handle(cx);
        let key_context = self.editor.update(cx, |editor, cx| editor.key_context(cx));
        cx.set_key_context(key_context);
        cx.handle_input(
            &focus_handle,
            ElementInputHandler::new(bounds, self.editor.clone()),
        );
        self.register_actions(cx);
        self.register_key_listeners(cx, layout);

        let text_style = TextStyleRefinement {
            font_size: Some(self.style.text.font_size),
            line_height: Some(self.style.text.line_height),
            ..Default::default()
        };
        let hovered_hunk = layout
            .display_hunks
            .iter()
            .find_map(|(hunk, hunk_hitbox)| match hunk {
                DisplayDiffHunk::Folded { .. } => None,
                DisplayDiffHunk::Unfolded {
                    diff_base_byte_range,
                    multi_buffer_range,
                    status,
                    ..
                } => {
                    if hunk_hitbox
                        .as_ref()
                        .map(|hitbox| hitbox.is_hovered(cx))
                        .unwrap_or(false)
                    {
                        Some(HoveredHunk {
                            status: *status,
                            multi_buffer_range: multi_buffer_range.clone(),
                            diff_base_byte_range: diff_base_byte_range.clone(),
                        })
                    } else {
                        None
                    }
                }
            });
        let rem_size = self.rem_size(cx);
        cx.with_rem_size(rem_size, |cx| {
            cx.with_text_style(Some(text_style), |cx| {
                cx.with_content_mask(Some(ContentMask { bounds }), |cx| {
                    self.paint_mouse_listeners(layout, hovered_hunk, cx);
                    self.paint_background(layout, cx);
                    self.paint_indent_guides(layout, cx);

                    if layout.gutter_hitbox.size.width > Pixels::ZERO {
                        self.paint_blamed_display_rows(layout, cx);
                        self.paint_line_numbers(layout, cx);
                    }

                    self.paint_text(layout, cx);

                    if layout.gutter_hitbox.size.width > Pixels::ZERO {
                        self.paint_gutter_highlights(layout, cx);
                        self.paint_gutter_indicators(layout, cx);
                    }

                    if !layout.blocks.is_empty() {
                        cx.with_element_namespace("blocks", |cx| {
                            self.paint_blocks(layout, cx);
                        });
                    }

                    self.paint_scrollbars(layout, cx);
                    self.paint_inline_completion_popover(layout, cx);
                    self.paint_mouse_context_menu(layout, cx);
                });
            })
        })
    }
}

pub(super) fn gutter_bounds(
    editor_bounds: Bounds<Pixels>,
    gutter_dimensions: GutterDimensions,
) -> Bounds<Pixels> {
    Bounds {
        origin: editor_bounds.origin,
        size: size(gutter_dimensions.width, editor_bounds.size.height),
    }
}

struct ScrollbarRangeData {
    scrollbar_bounds: Bounds<Pixels>,
    scroll_range: Bounds<Pixels>,
    letter_size: Size<Pixels>,
}

impl ScrollbarRangeData {
    pub fn new(
        scrollbar_bounds: Bounds<Pixels>,
        letter_size: Size<Pixels>,
        snapshot: &EditorSnapshot,
        longest_line_width: Pixels,
        style: &EditorStyle,
        cx: &WindowContext,
    ) -> ScrollbarRangeData {
        // TODO: Simplify this function down, it requires a lot of parameters
        let max_row = snapshot.max_point().row();
        let text_bounds_size = size(longest_line_width, max_row.0 as f32 * letter_size.height);

        let scrollbar_width = style.scrollbar_width;

        let settings = EditorSettings::get_global(cx);
        let scroll_beyond_last_line: Pixels = match settings.scroll_beyond_last_line {
            ScrollBeyondLastLine::OnePage => px(scrollbar_bounds.size.height / letter_size.height),
            ScrollBeyondLastLine::Off => px(1.),
            ScrollBeyondLastLine::VerticalScrollMargin => px(1.0 + settings.vertical_scroll_margin),
        };

        let overscroll = size(
            scrollbar_width + (letter_size.width / 2.0),
            letter_size.height * scroll_beyond_last_line,
        );

        let scroll_range = Bounds {
            origin: scrollbar_bounds.origin,
            size: text_bounds_size + overscroll,
        };

        ScrollbarRangeData {
            scrollbar_bounds,
            scroll_range,
            letter_size,
        }
    }
}

impl IntoElement for EditorElement {
    type Element = Self;

    fn into_element(self) -> Self::Element {
        self
    }
}

pub struct EditorLayout {
    position_map: Rc<PositionMap>,
    hitbox: Hitbox,
    text_hitbox: Hitbox,
    gutter_hitbox: Hitbox,
    gutter_dimensions: GutterDimensions,
    content_origin: gpui::Point<Pixels>,
    scrollbars_layout: AxisPair<Option<ScrollbarLayout>>,
    mode: EditorMode,
    wrap_guides: SmallVec<[(Pixels, bool); 2]>,
    indent_guides: Option<Vec<IndentGuideLayout>>,
    visible_display_row_range: Range<DisplayRow>,
    active_rows: BTreeMap<DisplayRow, bool>,
    highlighted_rows: BTreeMap<DisplayRow, Hsla>,
    line_elements: SmallVec<[AnyElement; 1]>,
    line_numbers: Vec<Option<ShapedLine>>,
    display_hunks: Vec<(DisplayDiffHunk, Option<Hitbox>)>,
    blamed_display_rows: Option<Vec<AnyElement>>,
    inline_blame: Option<AnyElement>,
    blocks: Vec<BlockLayout>,
    highlighted_ranges: Vec<(Range<DisplayPoint>, Hsla)>,
    highlighted_gutter_ranges: Vec<(Range<DisplayPoint>, Hsla)>,
    redacted_ranges: Vec<Range<DisplayPoint>>,
    cursors: Vec<(DisplayPoint, Hsla)>,
    visible_cursors: Vec<CursorLayout>,
    selections: Vec<(PlayerColor, Vec<SelectionLayout>)>,
    code_actions_indicator: Option<AnyElement>,
    test_indicators: Vec<AnyElement>,
    crease_toggles: Vec<Option<AnyElement>>,
    crease_trailers: Vec<Option<CreaseTrailerLayout>>,
    inline_completion_popover: Option<AnyElement>,
    mouse_context_menu: Option<AnyElement>,
    tab_invisible: ShapedLine,
    space_invisible: ShapedLine,
}

impl EditorLayout {
    fn line_end_overshoot(&self) -> Pixels {
        0.15 * self.position_map.line_height
    }
}

struct ColoredRange<T> {
    start: T,
    end: T,
    color: Hsla,
}

#[derive(Clone)]
struct ScrollbarLayout {
    hitbox: Hitbox,
    visible_range: Range<f32>,
    visible: bool,
    text_unit_size: Pixels,
    thumb_size: Pixels,
    axis: Axis,
}

impl ScrollbarLayout {
    const BORDER_WIDTH: Pixels = px(1.0);
    const LINE_MARKER_HEIGHT: Pixels = px(2.0);
    const MIN_MARKER_HEIGHT: Pixels = px(5.0);
    // const MIN_THUMB_HEIGHT: Pixels = px(20.0);

    fn thumb_bounds(&self) -> Bounds<Pixels> {
        match self.axis {
            Axis::Vertical => {
                let thumb_top = self.y_for_row(self.visible_range.start);
                let thumb_bottom = thumb_top + self.thumb_size;
                Bounds::from_corners(
                    point(self.hitbox.left(), thumb_top),
                    point(self.hitbox.right(), thumb_bottom),
                )
            }
            Axis::Horizontal => {
                let thumb_left =
                    self.hitbox.left() + self.visible_range.start * self.text_unit_size;
                let thumb_right = thumb_left + self.thumb_size;
                Bounds::from_corners(
                    point(thumb_left, self.hitbox.top()),
                    point(thumb_right, self.hitbox.bottom()),
                )
            }
        }
    }

    fn y_for_row(&self, row: f32) -> Pixels {
        self.hitbox.top() + row * self.text_unit_size
    }

    fn marker_quads_for_ranges(
        &self,
        row_ranges: impl IntoIterator<Item = ColoredRange<DisplayRow>>,
        column: Option<usize>,
    ) -> Vec<PaintQuad> {
        struct MinMax {
            min: Pixels,
            max: Pixels,
        }
        let (x_range, height_limit) = if let Some(column) = column {
            let column_width = px(((self.hitbox.size.width - Self::BORDER_WIDTH).0 / 3.0).floor());
            let start = Self::BORDER_WIDTH + (column as f32 * column_width);
            let end = start + column_width;
            (
                Range { start, end },
                MinMax {
                    min: Self::MIN_MARKER_HEIGHT,
                    max: px(f32::MAX),
                },
            )
        } else {
            (
                Range {
                    start: Self::BORDER_WIDTH,
                    end: self.hitbox.size.width,
                },
                MinMax {
                    min: Self::LINE_MARKER_HEIGHT,
                    max: Self::LINE_MARKER_HEIGHT,
                },
            )
        };

        let row_to_y = |row: DisplayRow| row.as_f32() * self.text_unit_size;
        let mut pixel_ranges = row_ranges
            .into_iter()
            .map(|range| {
                let start_y = row_to_y(range.start);
                let end_y = row_to_y(range.end)
                    + self
                        .text_unit_size
                        .max(height_limit.min)
                        .min(height_limit.max);
                ColoredRange {
                    start: start_y,
                    end: end_y,
                    color: range.color,
                }
            })
            .peekable();

        let mut quads = Vec::new();
        while let Some(mut pixel_range) = pixel_ranges.next() {
            while let Some(next_pixel_range) = pixel_ranges.peek() {
                if pixel_range.end >= next_pixel_range.start - px(1.0)
                    && pixel_range.color == next_pixel_range.color
                {
                    pixel_range.end = next_pixel_range.end.max(pixel_range.end);
                    pixel_ranges.next();
                } else {
                    break;
                }
            }

            let bounds = Bounds::from_corners(
                point(x_range.start, pixel_range.start),
                point(x_range.end, pixel_range.end),
            );
            quads.push(quad(
                bounds,
                Corners::default(),
                pixel_range.color,
                Edges::default(),
                Hsla::transparent_black(),
            ));
        }

        quads
    }
}

struct CreaseTrailerLayout {
    element: AnyElement,
    bounds: Bounds<Pixels>,
}

struct PositionMap {
    size: Size<Pixels>,
    line_height: Pixels,
    scroll_pixel_position: gpui::Point<Pixels>,
    scroll_max: gpui::Point<f32>,
    em_width: Pixels,
    em_advance: Pixels,
    line_layouts: Vec<LineWithInvisibles>,
    snapshot: EditorSnapshot,
}

#[derive(Debug, Copy, Clone)]
pub struct PointForPosition {
    pub previous_valid: DisplayPoint,
    pub next_valid: DisplayPoint,
    pub exact_unclipped: DisplayPoint,
    pub column_overshoot_after_line_end: u32,
}

impl PointForPosition {
    pub fn as_valid(&self) -> Option<DisplayPoint> {
        if self.previous_valid == self.exact_unclipped && self.next_valid == self.exact_unclipped {
            Some(self.previous_valid)
        } else {
            None
        }
    }
}

impl PositionMap {
    fn point_for_position(
        &self,
        text_bounds: Bounds<Pixels>,
        position: gpui::Point<Pixels>,
    ) -> PointForPosition {
        let scroll_position = self.snapshot.scroll_position();
        let position = position - text_bounds.origin;
        let y = position.y.max(px(0.)).min(self.size.height);
        let x = position.x + (scroll_position.x * self.em_width);
        let row = ((y / self.line_height) + scroll_position.y) as u32;

        let (column, x_overshoot_after_line_end) = if let Some(line) = self
            .line_layouts
            .get(row as usize - scroll_position.y as usize)
        {
            if let Some(ix) = line.index_for_x(x) {
                (ix as u32, px(0.))
            } else {
                (line.len as u32, px(0.).max(x - line.width))
            }
        } else {
            (0, x)
        };

        let mut exact_unclipped = DisplayPoint::new(DisplayRow(row), column);
        let previous_valid = self.snapshot.clip_point(exact_unclipped, Bias::Left);
        let next_valid = self.snapshot.clip_point(exact_unclipped, Bias::Right);

        let column_overshoot_after_line_end = (x_overshoot_after_line_end / self.em_advance) as u32;
        *exact_unclipped.column_mut() += column_overshoot_after_line_end;
        PointForPosition {
            previous_valid,
            next_valid,
            exact_unclipped,
            column_overshoot_after_line_end,
        }
    }
}

struct BlockLayout {
    id: BlockId,
    row: Option<DisplayRow>,
    element: AnyElement,
    available_space: Size<AvailableSpace>,
    style: BlockStyle,
}

fn layout_line(
    row: DisplayRow,
    snapshot: &EditorSnapshot,
    style: &EditorStyle,
    text_width: Pixels,
    is_row_soft_wrapped: impl Copy + Fn(usize) -> bool,
    cx: &mut WindowContext,
) -> LineWithInvisibles {
    let chunks = snapshot.highlighted_chunks(row..row + DisplayRow(1), true, style);
    LineWithInvisibles::from_chunks(
        chunks,
        &style,
        MAX_LINE_LEN,
        1,
        snapshot.mode,
        text_width,
        is_row_soft_wrapped,
        cx,
    )
    .pop()
    .unwrap()
}

#[derive(Debug)]
pub struct IndentGuideLayout {
    origin: gpui::Point<Pixels>,
    length: Pixels,
    single_indent_width: Pixels,
    depth: u32,
    active: bool,
    settings: IndentGuideSettings,
}

pub struct CursorLayout {
    origin: gpui::Point<Pixels>,
    block_width: Pixels,
    line_height: Pixels,
    color: Hsla,
    shape: CursorShape,
    block_text: Option<ShapedLine>,
    cursor_name: Option<AnyElement>,
}

#[derive(Debug)]
pub struct CursorName {
    string: SharedString,
    color: Hsla,
    is_top_row: bool,
}

impl CursorLayout {
    pub fn new(
        origin: gpui::Point<Pixels>,
        block_width: Pixels,
        line_height: Pixels,
        color: Hsla,
        shape: CursorShape,
        block_text: Option<ShapedLine>,
    ) -> CursorLayout {
        CursorLayout {
            origin,
            block_width,
            line_height,
            color,
            shape,
            block_text,
            cursor_name: None,
        }
    }

    pub fn bounding_rect(&self, origin: gpui::Point<Pixels>) -> Bounds<Pixels> {
        Bounds {
            origin: self.origin + origin,
            size: size(self.block_width, self.line_height),
        }
    }

    fn bounds(&self, origin: gpui::Point<Pixels>) -> Bounds<Pixels> {
        match self.shape {
            CursorShape::Bar => Bounds {
                origin: self.origin + origin,
                size: size(px(2.0), self.line_height),
            },
            CursorShape::Block | CursorShape::Hollow => Bounds {
                origin: self.origin + origin,
                size: size(self.block_width, self.line_height),
            },
            CursorShape::Underline => Bounds {
                origin: self.origin
                    + origin
                    + gpui::Point::new(Pixels::ZERO, self.line_height - px(2.0)),
                size: size(self.block_width, px(2.0)),
            },
        }
    }

    pub fn layout(
        &mut self,
        origin: gpui::Point<Pixels>,
        cursor_name: Option<CursorName>,
        cx: &mut WindowContext,
    ) {
        if let Some(cursor_name) = cursor_name {
            let bounds = self.bounds(origin);
            let text_size = self.line_height / 1.5;

            let name_origin = if cursor_name.is_top_row {
                point(bounds.right() - px(1.), bounds.top())
            } else {
                point(bounds.left(), bounds.top() - text_size / 2. - px(1.))
            };
            let mut name_element = div()
                .bg(self.color)
                .text_size(text_size)
                .px_0p5()
                .line_height(text_size + px(2.))
                .text_color(cursor_name.color)
                .child(cursor_name.string.clone())
                .into_any_element();

            name_element.prepaint_as_root(name_origin, AvailableSpace::min_size(), cx);

            self.cursor_name = Some(name_element);
        }
    }

    pub fn paint(&mut self, origin: gpui::Point<Pixels>, cx: &mut WindowContext) {
        let bounds = self.bounds(origin);

        //Draw background or border quad
        let cursor = if matches!(self.shape, CursorShape::Hollow) {
            outline(bounds, self.color)
        } else {
            fill(bounds, self.color)
        };

        if let Some(name) = &mut self.cursor_name {
            name.paint(cx);
        }

        cx.paint_quad(cursor);

        if let Some(block_text) = &self.block_text {
            block_text
                .paint(self.origin + origin, self.line_height, cx)
                .log_err();
        }
    }

    pub fn shape(&self) -> CursorShape {
        self.shape
    }
}

#[derive(Debug)]
pub struct HighlightedRange {
    pub start_y: Pixels,
    pub line_height: Pixels,
    pub lines: Vec<HighlightedRangeLine>,
    pub color: Hsla,
    pub corner_radius: Pixels,
}

#[derive(Debug)]
pub struct HighlightedRangeLine {
    pub start_x: Pixels,
    pub end_x: Pixels,
}

impl HighlightedRange {
    pub fn paint(&self, bounds: Bounds<Pixels>, cx: &mut WindowContext) {
        if self.lines.len() >= 2 && self.lines[0].start_x > self.lines[1].end_x {
            self.paint_lines(self.start_y, &self.lines[0..1], bounds, cx);
            self.paint_lines(
                self.start_y + self.line_height,
                &self.lines[1..],
                bounds,
                cx,
            );
        } else {
            self.paint_lines(self.start_y, &self.lines, bounds, cx);
        }
    }

    fn paint_lines(
        &self,
        start_y: Pixels,
        lines: &[HighlightedRangeLine],
        _bounds: Bounds<Pixels>,
        cx: &mut WindowContext,
    ) {
        if lines.is_empty() {
            return;
        }

        let first_line = lines.first().unwrap();
        let last_line = lines.last().unwrap();

        let first_top_left = point(first_line.start_x, start_y);
        let first_top_right = point(first_line.end_x, start_y);

        let curve_height = point(Pixels::ZERO, self.corner_radius);
        let curve_width = |start_x: Pixels, end_x: Pixels| {
            let max = (end_x - start_x) / 2.;
            let width = if max < self.corner_radius {
                max
            } else {
                self.corner_radius
            };

            point(width, Pixels::ZERO)
        };

        let top_curve_width = curve_width(first_line.start_x, first_line.end_x);
        let mut path = gpui::Path::new(first_top_right - top_curve_width);
        path.curve_to(first_top_right + curve_height, first_top_right);

        let mut iter = lines.iter().enumerate().peekable();
        while let Some((ix, line)) = iter.next() {
            let bottom_right = point(line.end_x, start_y + (ix + 1) as f32 * self.line_height);

            if let Some((_, next_line)) = iter.peek() {
                let next_top_right = point(next_line.end_x, bottom_right.y);

                match next_top_right.x.partial_cmp(&bottom_right.x).unwrap() {
                    Ordering::Equal => {
                        path.line_to(bottom_right);
                    }
                    Ordering::Less => {
                        let curve_width = curve_width(next_top_right.x, bottom_right.x);
                        path.line_to(bottom_right - curve_height);
                        if self.corner_radius > Pixels::ZERO {
                            path.curve_to(bottom_right - curve_width, bottom_right);
                        }
                        path.line_to(next_top_right + curve_width);
                        if self.corner_radius > Pixels::ZERO {
                            path.curve_to(next_top_right + curve_height, next_top_right);
                        }
                    }
                    Ordering::Greater => {
                        let curve_width = curve_width(bottom_right.x, next_top_right.x);
                        path.line_to(bottom_right - curve_height);
                        if self.corner_radius > Pixels::ZERO {
                            path.curve_to(bottom_right + curve_width, bottom_right);
                        }
                        path.line_to(next_top_right - curve_width);
                        if self.corner_radius > Pixels::ZERO {
                            path.curve_to(next_top_right + curve_height, next_top_right);
                        }
                    }
                }
            } else {
                let curve_width = curve_width(line.start_x, line.end_x);
                path.line_to(bottom_right - curve_height);
                if self.corner_radius > Pixels::ZERO {
                    path.curve_to(bottom_right - curve_width, bottom_right);
                }

                let bottom_left = point(line.start_x, bottom_right.y);
                path.line_to(bottom_left + curve_width);
                if self.corner_radius > Pixels::ZERO {
                    path.curve_to(bottom_left - curve_height, bottom_left);
                }
            }
        }

        if first_line.start_x > last_line.start_x {
            let curve_width = curve_width(last_line.start_x, first_line.start_x);
            let second_top_left = point(last_line.start_x, start_y + self.line_height);
            path.line_to(second_top_left + curve_height);
            if self.corner_radius > Pixels::ZERO {
                path.curve_to(second_top_left + curve_width, second_top_left);
            }
            let first_bottom_left = point(first_line.start_x, second_top_left.y);
            path.line_to(first_bottom_left - curve_width);
            if self.corner_radius > Pixels::ZERO {
                path.curve_to(first_bottom_left - curve_height, first_bottom_left);
            }
        }

        path.line_to(first_top_left + curve_height);
        if self.corner_radius > Pixels::ZERO {
            path.curve_to(first_top_left + top_curve_width, first_top_left);
        }
        path.line_to(first_top_right - top_curve_width);

        cx.paint_path(path, self.color);
    }
}

pub fn scale_vertical_mouse_autoscroll_delta(delta: Pixels) -> f32 {
    (delta.pow(1.5) / 100.0).into()
}

fn scale_horizontal_mouse_autoscroll_delta(delta: Pixels) -> f32 {
    (delta.pow(1.2) / 300.0).into()
}

pub fn register_action<T: Action>(
    view: &View<Editor>,
    cx: &mut WindowContext,
    listener: impl Fn(&mut Editor, &T, &mut ViewContext<Editor>) + 'static,
) {
    let view = view.clone();
    cx.on_action(TypeId::of::<T>(), move |action, phase, cx| {
        let action = action.downcast_ref().unwrap();
        if phase == DispatchPhase::Bubble {
            view.update(cx, |editor, cx| {
                listener(editor, action, cx);
            })
        }
    })
}

fn compute_auto_height_layout(
    editor: &mut Editor,
    max_lines: usize,
    max_line_number_width: Pixels,
    known_dimensions: Size<Option<Pixels>>,
    available_width: AvailableSpace,
    cx: &mut ViewContext<Editor>,
) -> Option<Size<Pixels>> {
    let width = known_dimensions.width.or({
        if let AvailableSpace::Definite(available_width) = available_width {
            Some(available_width)
        } else {
            None
        }
    })?;
    if let Some(height) = known_dimensions.height {
        return Some(size(width, height));
    }

    let style = editor.style.as_ref().unwrap();
    let font_id = cx.text_system().resolve_font(&style.text.font());
    let font_size = style.text.font_size.to_pixels(cx.rem_size());
    let line_height = style.text.line_height_in_pixels(cx.rem_size());
    let em_width = cx
        .text_system()
        .typographic_bounds(font_id, font_size, 'm')
        .unwrap()
        .size
        .width;
    let em_advance = cx
        .text_system()
        .advance(font_id, font_size, 'm')
        .unwrap()
        .width;

    let mut snapshot = editor.snapshot(cx);
    let gutter_dimensions = snapshot.gutter_dimensions(
        font_id,
        font_size,
        em_width,
        em_advance,
        max_line_number_width,
        cx,
    );

    editor.gutter_dimensions = gutter_dimensions;
    let text_width = width - gutter_dimensions.width;
    let overscroll = size(em_width, px(0.));

    let editor_width = text_width - gutter_dimensions.margin - overscroll.width - em_width;
    if editor.set_wrap_width(Some(editor_width), cx) {
        snapshot = editor.snapshot(cx);
    }

    let scroll_height = Pixels::from(snapshot.max_point().row().next_row().0) * line_height;
    let height = scroll_height
        .max(line_height)
        .min(line_height * max_lines as f32);

    Some(size(width, height))
}

#[cfg(test)]
mod tests {
    use super::*;
    use crate::{
        display_map::{BlockPlacement, BlockProperties},
        editor_tests::{init_test, update_test_language_settings},
        Editor, MultiBuffer,
    };
    use gpui::{TestAppContext, VisualTestContext};
    use language::language_settings;
    use log::info;
    use std::num::NonZeroU32;
    use util::test::sample_text;

    #[gpui::test]
    fn test_shape_line_numbers(cx: &mut TestAppContext) {
        init_test(cx, |_| {});
        let window = cx.add_window(|cx| {
            let buffer = MultiBuffer::build_simple(&sample_text(6, 6, 'a'), cx);
            Editor::new(EditorMode::Full, buffer, None, true, cx)
        });

        let editor = window.root(cx).unwrap();
        let style = cx.update(|cx| editor.read(cx).style().unwrap().clone());
        let element = EditorElement::new(&editor, style);
        let snapshot = window.update(cx, |editor, cx| editor.snapshot(cx)).unwrap();

        let layouts = cx
            .update_window(*window, |_, cx| {
                element.layout_line_numbers(
                    DisplayRow(0)..DisplayRow(6),
                    &(0..6)
                        .map(|row| RowInfo {
                            buffer_row: Some(row),
                            ..Default::default()
                        })
                        .collect::<Vec<_>>(),
                    &Default::default(),
                    Some(DisplayPoint::new(DisplayRow(0), 0)),
                    &snapshot,
                    cx,
                )
            })
            .unwrap();
        assert_eq!(layouts.len(), 6);

        let relative_rows = window
            .update(cx, |editor, cx| {
                let snapshot = editor.snapshot(cx);
                element.calculate_relative_line_numbers(
                    &snapshot,
                    &(DisplayRow(0)..DisplayRow(6)),
                    Some(DisplayRow(3)),
                )
            })
            .unwrap();
        assert_eq!(relative_rows[&DisplayRow(0)], 3);
        assert_eq!(relative_rows[&DisplayRow(1)], 2);
        assert_eq!(relative_rows[&DisplayRow(2)], 1);
        // current line has no relative number
        assert_eq!(relative_rows[&DisplayRow(4)], 1);
        assert_eq!(relative_rows[&DisplayRow(5)], 2);

        // works if cursor is before screen
        let relative_rows = window
            .update(cx, |editor, cx| {
                let snapshot = editor.snapshot(cx);
                element.calculate_relative_line_numbers(
                    &snapshot,
                    &(DisplayRow(3)..DisplayRow(6)),
                    Some(DisplayRow(1)),
                )
            })
            .unwrap();
        assert_eq!(relative_rows.len(), 3);
        assert_eq!(relative_rows[&DisplayRow(3)], 2);
        assert_eq!(relative_rows[&DisplayRow(4)], 3);
        assert_eq!(relative_rows[&DisplayRow(5)], 4);

        // works if cursor is after screen
        let relative_rows = window
            .update(cx, |editor, cx| {
                let snapshot = editor.snapshot(cx);
                element.calculate_relative_line_numbers(
                    &snapshot,
                    &(DisplayRow(0)..DisplayRow(3)),
                    Some(DisplayRow(6)),
                )
            })
            .unwrap();
        assert_eq!(relative_rows.len(), 3);
        assert_eq!(relative_rows[&DisplayRow(0)], 5);
        assert_eq!(relative_rows[&DisplayRow(1)], 4);
        assert_eq!(relative_rows[&DisplayRow(2)], 3);
    }

    #[gpui::test]
    async fn test_vim_visual_selections(cx: &mut TestAppContext) {
        init_test(cx, |_| {});

        let window = cx.add_window(|cx| {
            let buffer = MultiBuffer::build_simple(&(sample_text(6, 6, 'a') + "\n"), cx);
            Editor::new(EditorMode::Full, buffer, None, true, cx)
        });
        let cx = &mut VisualTestContext::from_window(*window, cx);
        let editor = window.root(cx).unwrap();
        let style = cx.update(|cx| editor.read(cx).style().unwrap().clone());

        window
            .update(cx, |editor, cx| {
                editor.cursor_shape = CursorShape::Block;
                editor.change_selections(None, cx, |s| {
                    s.select_ranges([
                        Point::new(0, 0)..Point::new(1, 0),
                        Point::new(3, 2)..Point::new(3, 3),
                        Point::new(5, 6)..Point::new(6, 0),
                    ]);
                });
            })
            .unwrap();

        let (_, state) = cx.draw(point(px(500.), px(500.)), size(px(500.), px(500.)), |_| {
            EditorElement::new(&editor, style)
        });

        assert_eq!(state.selections.len(), 1);
        let local_selections = &state.selections[0].1;
        assert_eq!(local_selections.len(), 3);
        // moves cursor back one line
        assert_eq!(
            local_selections[0].head,
            DisplayPoint::new(DisplayRow(0), 6)
        );
        assert_eq!(
            local_selections[0].range,
            DisplayPoint::new(DisplayRow(0), 0)..DisplayPoint::new(DisplayRow(1), 0)
        );

        // moves cursor back one column
        assert_eq!(
            local_selections[1].range,
            DisplayPoint::new(DisplayRow(3), 2)..DisplayPoint::new(DisplayRow(3), 3)
        );
        assert_eq!(
            local_selections[1].head,
            DisplayPoint::new(DisplayRow(3), 2)
        );

        // leaves cursor on the max point
        assert_eq!(
            local_selections[2].range,
            DisplayPoint::new(DisplayRow(5), 6)..DisplayPoint::new(DisplayRow(6), 0)
        );
        assert_eq!(
            local_selections[2].head,
            DisplayPoint::new(DisplayRow(6), 0)
        );

        // active lines does not include 1 (even though the range of the selection does)
        assert_eq!(
            state.active_rows.keys().cloned().collect::<Vec<_>>(),
            vec![DisplayRow(0), DisplayRow(3), DisplayRow(5), DisplayRow(6)]
        );

        // multi-buffer support
        // in DisplayPoint coordinates, this is what we're dealing with:
        //  0: [[file
        //  1:   header
        //  2:   section]]
        //  3: aaaaaa
        //  4: bbbbbb
        //  5: cccccc
        //  6:
        //  7: [[footer]]
        //  8: [[header]]
        //  9: ffffff
        // 10: gggggg
        // 11: hhhhhh
        // 12:
        // 13: [[footer]]
        // 14: [[file
        // 15:   header
        // 16:   section]]
        // 17: bbbbbb
        // 18: cccccc
        // 19: dddddd
        // 20: [[footer]]
        let window = cx.add_window(|cx| {
            let buffer = MultiBuffer::build_multi(
                [
                    (
                        &(sample_text(8, 6, 'a') + "\n"),
                        vec![
                            Point::new(0, 0)..Point::new(3, 0),
                            Point::new(4, 0)..Point::new(7, 0),
                        ],
                    ),
                    (
                        &(sample_text(8, 6, 'a') + "\n"),
                        vec![Point::new(1, 0)..Point::new(3, 0)],
                    ),
                ],
                cx,
            );
            Editor::new(EditorMode::Full, buffer, None, true, cx)
        });
        let editor = window.root(cx).unwrap();
        let style = cx.update(|cx| editor.read(cx).style().unwrap().clone());
        let _state = window.update(cx, |editor, cx| {
            editor.cursor_shape = CursorShape::Block;
            editor.change_selections(None, cx, |s| {
                s.select_display_ranges([
                    DisplayPoint::new(DisplayRow(4), 0)..DisplayPoint::new(DisplayRow(7), 0),
                    DisplayPoint::new(DisplayRow(10), 0)..DisplayPoint::new(DisplayRow(13), 0),
                ]);
            });
        });

        let (_, state) = cx.draw(point(px(500.), px(500.)), size(px(500.), px(500.)), |_| {
            EditorElement::new(&editor, style)
        });
        assert_eq!(state.selections.len(), 1);
        let local_selections = &state.selections[0].1;
        assert_eq!(local_selections.len(), 2);

        // moves cursor on excerpt boundary back a line
        // and doesn't allow selection to bleed through
        assert_eq!(
            local_selections[0].range,
            DisplayPoint::new(DisplayRow(4), 0)..DisplayPoint::new(DisplayRow(7), 0)
        );
        assert_eq!(
            local_selections[0].head,
            DisplayPoint::new(DisplayRow(6), 0)
        );
        // moves cursor on buffer boundary back two lines
        // and doesn't allow selection to bleed through
        assert_eq!(
            local_selections[1].range,
            DisplayPoint::new(DisplayRow(10), 0)..DisplayPoint::new(DisplayRow(13), 0)
        );
        assert_eq!(
            local_selections[1].head,
            DisplayPoint::new(DisplayRow(12), 0)
        );
    }

    #[gpui::test]
    fn test_layout_with_placeholder_text_and_blocks(cx: &mut TestAppContext) {
        init_test(cx, |_| {});

        let window = cx.add_window(|cx| {
            let buffer = MultiBuffer::build_simple("", cx);
            Editor::new(EditorMode::Full, buffer, None, true, cx)
        });
        let cx = &mut VisualTestContext::from_window(*window, cx);
        let editor = window.root(cx).unwrap();
        let style = cx.update(|cx| editor.read(cx).style().unwrap().clone());
        window
            .update(cx, |editor, cx| {
                editor.set_placeholder_text("hello", cx);
                editor.insert_blocks(
                    [BlockProperties {
                        style: BlockStyle::Fixed,
                        placement: BlockPlacement::Above(Anchor::min()),
                        height: 3,
                        render: Arc::new(|cx| div().h(3. * cx.line_height()).into_any()),
                        priority: 0,
                    }],
                    None,
                    cx,
                );

                // Blur the editor so that it displays placeholder text.
                cx.blur();
            })
            .unwrap();

        let (_, state) = cx.draw(point(px(500.), px(500.)), size(px(500.), px(500.)), |_| {
            EditorElement::new(&editor, style)
        });
        assert_eq!(state.position_map.line_layouts.len(), 4);
        assert_eq!(
            state
                .line_numbers
                .iter()
                .map(Option::is_some)
                .collect::<Vec<_>>(),
            &[false, false, false, true]
        );
    }

    #[gpui::test]
    fn test_all_invisibles_drawing(cx: &mut TestAppContext) {
        const TAB_SIZE: u32 = 4;

        let input_text = "\t \t|\t| a b";
        let expected_invisibles = vec![
            Invisible::Tab {
                line_start_offset: 0,
                line_end_offset: TAB_SIZE as usize,
            },
            Invisible::Whitespace {
                line_offset: TAB_SIZE as usize,
            },
            Invisible::Tab {
                line_start_offset: TAB_SIZE as usize + 1,
                line_end_offset: TAB_SIZE as usize * 2,
            },
            Invisible::Tab {
                line_start_offset: TAB_SIZE as usize * 2 + 1,
                line_end_offset: TAB_SIZE as usize * 3,
            },
            Invisible::Whitespace {
                line_offset: TAB_SIZE as usize * 3 + 1,
            },
            Invisible::Whitespace {
                line_offset: TAB_SIZE as usize * 3 + 3,
            },
        ];
        assert_eq!(
            expected_invisibles.len(),
            input_text
                .chars()
                .filter(|initial_char| initial_char.is_whitespace())
                .count(),
            "Hardcoded expected invisibles differ from the actual ones in '{input_text}'"
        );

        for show_line_numbers in [true, false] {
            init_test(cx, |s| {
                s.defaults.show_whitespaces = Some(ShowWhitespaceSetting::All);
                s.defaults.tab_size = NonZeroU32::new(TAB_SIZE);
            });

            let actual_invisibles = collect_invisibles_from_new_editor(
                cx,
                EditorMode::Full,
                input_text,
                px(500.0),
                show_line_numbers,
            );

            assert_eq!(expected_invisibles, actual_invisibles);
        }
    }

    #[gpui::test]
    fn test_invisibles_dont_appear_in_certain_editors(cx: &mut TestAppContext) {
        init_test(cx, |s| {
            s.defaults.show_whitespaces = Some(ShowWhitespaceSetting::All);
            s.defaults.tab_size = NonZeroU32::new(4);
        });

        for editor_mode_without_invisibles in [
            EditorMode::SingleLine { auto_width: false },
            EditorMode::AutoHeight { max_lines: 100 },
        ] {
            for show_line_numbers in [true, false] {
                let invisibles = collect_invisibles_from_new_editor(
                    cx,
                    editor_mode_without_invisibles,
                    "\t\t\t| | a b",
                    px(500.0),
                    show_line_numbers,
                );
                assert!(invisibles.is_empty(),
                    "For editor mode {editor_mode_without_invisibles:?} no invisibles was expected but got {invisibles:?}");
            }
        }
    }

    #[gpui::test]
    fn test_wrapped_invisibles_drawing(cx: &mut TestAppContext) {
        let tab_size = 4;
        let input_text = "a\tbcd     ".repeat(9);
        let repeated_invisibles = [
            Invisible::Tab {
                line_start_offset: 1,
                line_end_offset: tab_size as usize,
            },
            Invisible::Whitespace {
                line_offset: tab_size as usize + 3,
            },
            Invisible::Whitespace {
                line_offset: tab_size as usize + 4,
            },
            Invisible::Whitespace {
                line_offset: tab_size as usize + 5,
            },
            Invisible::Whitespace {
                line_offset: tab_size as usize + 6,
            },
            Invisible::Whitespace {
                line_offset: tab_size as usize + 7,
            },
        ];
        let expected_invisibles = std::iter::once(repeated_invisibles)
            .cycle()
            .take(9)
            .flatten()
            .collect::<Vec<_>>();
        assert_eq!(
            expected_invisibles.len(),
            input_text
                .chars()
                .filter(|initial_char| initial_char.is_whitespace())
                .count(),
            "Hardcoded expected invisibles differ from the actual ones in '{input_text}'"
        );
        info!("Expected invisibles: {expected_invisibles:?}");

        init_test(cx, |_| {});

        // Put the same string with repeating whitespace pattern into editors of various size,
        // take deliberately small steps during resizing, to put all whitespace kinds near the wrap point.
        let resize_step = 10.0;
        let mut editor_width = 200.0;
        while editor_width <= 1000.0 {
            for show_line_numbers in [true, false] {
                update_test_language_settings(cx, |s| {
                    s.defaults.tab_size = NonZeroU32::new(tab_size);
                    s.defaults.show_whitespaces = Some(ShowWhitespaceSetting::All);
                    s.defaults.preferred_line_length = Some(editor_width as u32);
                    s.defaults.soft_wrap = Some(language_settings::SoftWrap::PreferredLineLength);
                });

                let actual_invisibles = collect_invisibles_from_new_editor(
                    cx,
                    EditorMode::Full,
                    &input_text,
                    px(editor_width),
                    show_line_numbers,
                );

                // Whatever the editor size is, ensure it has the same invisible kinds in the same order
                // (no good guarantees about the offsets: wrapping could trigger padding and its tests should check the offsets).
                let mut i = 0;
                for (actual_index, actual_invisible) in actual_invisibles.iter().enumerate() {
                    i = actual_index;
                    match expected_invisibles.get(i) {
                        Some(expected_invisible) => match (expected_invisible, actual_invisible) {
                            (Invisible::Whitespace { .. }, Invisible::Whitespace { .. })
                            | (Invisible::Tab { .. }, Invisible::Tab { .. }) => {}
                            _ => {
                                panic!("At index {i}, expected invisible {expected_invisible:?} does not match actual {actual_invisible:?} by kind. Actual invisibles: {actual_invisibles:?}")
                            }
                        },
                        None => {
                            panic!("Unexpected extra invisible {actual_invisible:?} at index {i}")
                        }
                    }
                }
                let missing_expected_invisibles = &expected_invisibles[i + 1..];
                assert!(
                    missing_expected_invisibles.is_empty(),
                    "Missing expected invisibles after index {i}: {missing_expected_invisibles:?}"
                );

                editor_width += resize_step;
            }
        }
    }

    fn collect_invisibles_from_new_editor(
        cx: &mut TestAppContext,
        editor_mode: EditorMode,
        input_text: &str,
        editor_width: Pixels,
        show_line_numbers: bool,
    ) -> Vec<Invisible> {
        info!(
            "Creating editor with mode {editor_mode:?}, width {}px and text '{input_text}'",
            editor_width.0
        );
        let window = cx.add_window(|cx| {
            let buffer = MultiBuffer::build_simple(input_text, cx);
            Editor::new(editor_mode, buffer, None, true, cx)
        });
        let cx = &mut VisualTestContext::from_window(*window, cx);
        let editor = window.root(cx).unwrap();

        let style = cx.update(|cx| editor.read(cx).style().unwrap().clone());
        window
            .update(cx, |editor, cx| {
                editor.set_soft_wrap_mode(language_settings::SoftWrap::EditorWidth, cx);
                editor.set_wrap_width(Some(editor_width), cx);
                editor.set_show_line_numbers(show_line_numbers, cx);
            })
            .unwrap();
        let (_, state) = cx.draw(point(px(500.), px(500.)), size(px(500.), px(500.)), |_| {
            EditorElement::new(&editor, style)
        });
        state
            .position_map
            .line_layouts
            .iter()
            .flat_map(|line_with_invisibles| &line_with_invisibles.invisibles)
            .cloned()
            .collect()
    }
}<|MERGE_RESOLUTION|>--- conflicted
+++ resolved
@@ -21,13 +21,8 @@
     DocumentHighlightRead, DocumentHighlightWrite, Editor, EditorMode, EditorSettings,
     EditorSnapshot, EditorStyle, ExpandExcerpts, FocusedBlock, GutterDimensions, HalfPageDown,
     HalfPageUp, HandleInput, HoveredCursor, HoveredHunk, InlineCompletion, JumpData, LineDown,
-<<<<<<< HEAD
     LineUp, OpenExcerpts, PageDown, PageUp, Point, RowExt, RowInfo, RowRangeExt, SelectPhase,
     Selection, SoftWrap, ToPoint, CURSORS_VISIBLE_FOR, FILE_HEADER_HEIGHT,
-=======
-    LineUp, OpenExcerpts, PageDown, PageUp, Point, RowExt, RowRangeExt, SelectPhase, Selection,
-    SoftWrap, ToPoint, ToggleFold, CURSORS_VISIBLE_FOR, FILE_HEADER_HEIGHT,
->>>>>>> 81c118d6
     GIT_BLAME_MAX_AUTHOR_CHARS_DISPLAYED, MAX_LINE_LEN, MULTI_BUFFER_EXCERPT_HEADER_HEIGHT,
 };
 use client::ParticipantIndex;
@@ -6204,62 +6199,35 @@
                             if show_code_actions {
                                 let newest_selection_point =
                                     newest_selection_head.to_point(&snapshot.display_snapshot);
-<<<<<<< HEAD
-                                let buffer = snapshot.buffer_snapshot.buffer_line_for_row(
-                                    MultiBufferRow(newest_selection_point.row),
-                                );
-                                if let Some((buffer, range)) = buffer {
-                                    let buffer_id = buffer.remote_id();
-                                    let row = range.start.row;
-                                    let has_test_indicator =
-                                        self.editor.read(cx).tasks.contains_key(&(buffer_id, row));
-
-                                    if !has_test_indicator {
-                                        code_actions_indicator = self
-                                            .layout_code_actions_indicator(
-                                                line_height,
-                                                newest_selection_head,
-                                                scroll_pixel_position,
-                                                &gutter_dimensions,
-                                                &gutter_hitbox,
-                                                &rows_with_hunk_bounds,
-                                                cx,
-                                            );
-=======
                                 let newest_selection_display_row =
                                     newest_selection_point.to_display_point(&snapshot).row();
-                                if !expanded_add_hunks_by_rows
-                                    .contains_key(&newest_selection_display_row)
+                                if !snapshot
+                                    .is_line_folded(MultiBufferRow(newest_selection_point.row))
                                 {
-                                    if !snapshot
-                                        .is_line_folded(MultiBufferRow(newest_selection_point.row))
-                                    {
-                                        let buffer = snapshot.buffer_snapshot.buffer_line_for_row(
-                                            MultiBufferRow(newest_selection_point.row),
-                                        );
-                                        if let Some((buffer, range)) = buffer {
-                                            let buffer_id = buffer.remote_id();
-                                            let row = range.start.row;
-                                            let has_test_indicator = self
-                                                .editor
-                                                .read(cx)
-                                                .tasks
-                                                .contains_key(&(buffer_id, row));
-
-                                            if !has_test_indicator {
-                                                code_actions_indicator = self
-                                                    .layout_code_actions_indicator(
-                                                        line_height,
-                                                        newest_selection_head,
-                                                        scroll_pixel_position,
-                                                        &gutter_dimensions,
-                                                        &gutter_hitbox,
-                                                        &rows_with_hunk_bounds,
-                                                        cx,
-                                                    );
-                                            }
+                                    let buffer = snapshot.buffer_snapshot.buffer_line_for_row(
+                                        MultiBufferRow(newest_selection_point.row),
+                                    );
+                                    if let Some((buffer, range)) = buffer {
+                                        let buffer_id = buffer.remote_id();
+                                        let row = range.start.row;
+                                        let has_test_indicator = self
+                                            .editor
+                                            .read(cx)
+                                            .tasks
+                                            .contains_key(&(buffer_id, row));
+
+                                        if !has_test_indicator {
+                                            code_actions_indicator = self
+                                                .layout_code_actions_indicator(
+                                                    line_height,
+                                                    newest_selection_head,
+                                                    scroll_pixel_position,
+                                                    &gutter_dimensions,
+                                                    &gutter_hitbox,
+                                                    &rows_with_hunk_bounds,
+                                                    cx,
+                                                );
                                         }
->>>>>>> 81c118d6
                                     }
                                 }
                             }
