--- conflicted
+++ resolved
@@ -16,61 +16,13 @@
     ollama::OllamaSettings,
     open_ai::OpenAiSettings,
     open_router::OpenRouterSettings,
-<<<<<<< HEAD
     pollinations::PollinationsSettings,
-=======
     vercel::VercelSettings,
->>>>>>> c9ce4aec
 };
 
 /// Initializes the language model settings.
 pub fn init(cx: &mut App) {
     AllLanguageModelSettings::register(cx);
-<<<<<<< HEAD
-
-    if AllLanguageModelSettings::get_global(cx)
-        .openai
-        .needs_setting_migration
-    {
-        update_settings_file::<AllLanguageModelSettings>(fs.clone(), cx, move |setting, _| {
-            if let Some(settings) = setting.openai.clone() {
-                let (newest_version, _) = settings.upgrade();
-                setting.openai = Some(OpenAiSettingsContent::Versioned(
-                    VersionedOpenAiSettingsContent::V1(newest_version),
-                ));
-            }
-        });
-    }
-
-    if AllLanguageModelSettings::get_global(cx)
-        .pollinations
-        .needs_setting_migration
-    {
-        update_settings_file::<AllLanguageModelSettings>(fs.clone(), cx, move |setting, _| {
-            if let Some(settings) = setting.openai.clone() {
-                let (newest_version, _) = settings.upgrade();
-                setting.openai = Some(OpenAiSettingsContent::Versioned(
-                    VersionedOpenAiSettingsContent::V1(newest_version),
-                ));
-            }
-        });
-    }
-
-    if AllLanguageModelSettings::get_global(cx)
-        .anthropic
-        .needs_setting_migration
-    {
-        update_settings_file::<AllLanguageModelSettings>(fs, cx, move |setting, _| {
-            if let Some(settings) = setting.anthropic.clone() {
-                let (newest_version, _) = settings.upgrade();
-                setting.anthropic = Some(AnthropicSettingsContent::Versioned(
-                    VersionedAnthropicSettingsContent::V1(newest_version),
-                ));
-            }
-        });
-    }
-=======
->>>>>>> c9ce4aec
 }
 
 #[derive(Default)]
@@ -153,12 +105,6 @@
 pub struct OpenAiSettingsContent {
     pub api_url: Option<String>,
     pub available_models: Option<Vec<provider::open_ai::AvailableModel>>,
-}
-
-#[derive(Default, Clone, Debug, Serialize, Deserialize, PartialEq, JsonSchema)]
-pub struct VercelSettingsContent {
-    pub api_url: Option<String>,
-    pub available_models: Option<Vec<provider::vercel::AvailableModel>>,
 }
 
 // Pollinations
@@ -226,6 +172,12 @@
 }
 
 #[derive(Default, Clone, Debug, Serialize, Deserialize, PartialEq, JsonSchema)]
+pub struct VercelSettingsContent {
+    pub api_url: Option<String>,
+    pub available_models: Option<Vec<provider::vercel::AvailableModel>>,
+}
+
+#[derive(Default, Clone, Debug, Serialize, Deserialize, PartialEq, JsonSchema)]
 pub struct GoogleSettingsContent {
     pub api_url: Option<String>,
     pub available_models: Option<Vec<provider::google::AvailableModel>>,
@@ -336,17 +288,8 @@
                 openai.as_ref().and_then(|s| s.available_models.clone()),
             );
 
-<<<<<<< HEAD
             // OpenAI
-            let (openai, upgraded) = match value.openai.clone().map(|s| s.upgrade()) {
-                Some((content, upgraded)) => (Some(content), upgraded),
-                None => (None, false),
-            };
-
-            if upgraded {
-                settings.openai.needs_setting_migration = true;
-            }
-
+            let openai = value.openai.clone();
             merge(
                 &mut settings.openai.api_url,
                 openai.as_ref().and_then(|s| s.api_url.clone()),
@@ -354,6 +297,60 @@
             merge(
                 &mut settings.openai.available_models,
                 openai.as_ref().and_then(|s| s.available_models.clone()),
+            );
+
+            // Vercel
+            let vercel = value.vercel.clone();
+            merge(
+                &mut settings.vercel.api_url,
+                vercel.as_ref().and_then(|s| s.api_url.clone()),
+            );
+            merge(
+                &mut settings.vercel.available_models,
+                vercel.as_ref().and_then(|s| s.available_models.clone()),
+            );
+
+            merge(
+                &mut settings.zed_dot_dev.available_models,
+                value
+                    .zed_dot_dev
+                    .as_ref()
+                    .and_then(|s| s.available_models.clone()),
+            );
+            merge(
+                &mut settings.google.api_url,
+                value.google.as_ref().and_then(|s| s.api_url.clone()),
+            );
+            merge(
+                &mut settings.google.available_models,
+                value
+                    .google
+                    .as_ref()
+                    .and_then(|s| s.available_models.clone()),
+            );
+
+            // Mistral
+            let mistral = value.mistral.clone();
+            merge(
+                &mut settings.mistral.api_url,
+                mistral.as_ref().and_then(|s| s.api_url.clone()),
+            );
+            merge(
+                &mut settings.mistral.available_models,
+                mistral.as_ref().and_then(|s| s.available_models.clone()),
+            );
+
+            // OpenRouter
+            let open_router = value.open_router.clone();
+            merge(
+                &mut settings.open_router.api_url,
+                open_router.as_ref().and_then(|s| s.api_url.clone()),
+            );
+            merge(
+                &mut settings.open_router.available_models,
+                open_router
+                    .as_ref()
+                    .and_then(|s| s.available_models.clone()),
             );
 
             // Pollinations
@@ -365,7 +362,6 @@
             if upgraded {
                 settings.pollinations.needs_setting_migration = true;
             }
-
             merge(
                 &mut settings.pollinations.api_url,
                 pollinations.as_ref().and_then(|s| s.api_url.clone()),
@@ -375,60 +371,6 @@
                 pollinations
                     .as_ref()
                     .and_then(|s| s.available_models.clone()),
-=======
-            // Vercel
-            let vercel = value.vercel.clone();
-            merge(
-                &mut settings.vercel.api_url,
-                vercel.as_ref().and_then(|s| s.api_url.clone()),
-            );
-            merge(
-                &mut settings.vercel.available_models,
-                vercel.as_ref().and_then(|s| s.available_models.clone()),
->>>>>>> c9ce4aec
-            );
-
-            merge(
-                &mut settings.zed_dot_dev.available_models,
-                value
-                    .zed_dot_dev
-                    .as_ref()
-                    .and_then(|s| s.available_models.clone()),
-            );
-            merge(
-                &mut settings.google.api_url,
-                value.google.as_ref().and_then(|s| s.api_url.clone()),
-            );
-            merge(
-                &mut settings.google.available_models,
-                value
-                    .google
-                    .as_ref()
-                    .and_then(|s| s.available_models.clone()),
-            );
-
-            // Mistral
-            let mistral = value.mistral.clone();
-            merge(
-                &mut settings.mistral.api_url,
-                mistral.as_ref().and_then(|s| s.api_url.clone()),
-            );
-            merge(
-                &mut settings.mistral.available_models,
-                mistral.as_ref().and_then(|s| s.available_models.clone()),
-            );
-
-            // OpenRouter
-            let open_router = value.open_router.clone();
-            merge(
-                &mut settings.open_router.api_url,
-                open_router.as_ref().and_then(|s| s.api_url.clone()),
-            );
-            merge(
-                &mut settings.open_router.available_models,
-                open_router
-                    .as_ref()
-                    .and_then(|s| s.available_models.clone()),
             );
         }
 
