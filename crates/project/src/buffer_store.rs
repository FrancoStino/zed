use crate::{
<<<<<<< HEAD
    dap_store::DapStore,
=======
    lsp_store::OpenLspBufferHandle,
>>>>>>> e8c92837
    search::SearchQuery,
    worktree_store::{WorktreeStore, WorktreeStoreEvent},
    ProjectItem as _, ProjectPath,
};
use ::git::{parse_git_remote_url, BuildPermalinkParams, GitHostingProviderRegistry};
use anyhow::{anyhow, Context as _, Result};
use client::Client;
use collections::{hash_map, HashMap, HashSet};
use fs::Fs;
use futures::{channel::oneshot, future::Shared, Future, FutureExt as _, StreamExt};
use git::{blame::Blame, diff::BufferDiff};
use gpui::{
    AppContext, AsyncAppContext, Context as _, EventEmitter, Model, ModelContext, Subscription,
    Task, WeakModel,
};
use http_client::Url;
use language::{
    proto::{
        deserialize_line_ending, deserialize_version, serialize_line_ending, serialize_version,
        split_operations,
    },
    Buffer, BufferEvent, Capability, DiskState, File as _, Language, Operation,
};
use rpc::{proto, AnyProtoClient, ErrorExt as _, TypedEnvelope};
use smol::channel::Receiver;
use std::{io, ops::Range, path::Path, str::FromStr as _, sync::Arc, time::Instant};
use text::{BufferId, LineEnding, Rope};
use util::{debug_panic, maybe, ResultExt as _, TryFutureExt};
use worktree::{File, PathChange, ProjectEntryId, UpdatedGitRepositoriesSet, Worktree, WorktreeId};

/// A set of open buffers.
pub struct BufferStore {
    state: BufferStoreState,
    #[allow(clippy::type_complexity)]
    loading_buffers: HashMap<ProjectPath, Shared<Task<Result<Model<Buffer>, Arc<anyhow::Error>>>>>,
    #[allow(clippy::type_complexity)]
    loading_change_sets:
        HashMap<BufferId, Shared<Task<Result<Model<BufferChangeSet>, Arc<anyhow::Error>>>>>,
    worktree_store: Model<WorktreeStore>,
    opened_buffers: HashMap<BufferId, OpenBuffer>,
    downstream_client: Option<(AnyProtoClient, u64)>,
    shared_buffers: HashMap<proto::PeerId, HashMap<BufferId, SharedBuffer>>,
}

#[derive(Hash, Eq, PartialEq, Clone)]
struct SharedBuffer {
    buffer: Model<Buffer>,
    unstaged_changes: Option<Model<BufferChangeSet>>,
    lsp_handle: Option<OpenLspBufferHandle>,
}

#[derive(Debug)]
pub struct BufferChangeSet {
    pub buffer_id: BufferId,
    pub base_text: Option<Model<Buffer>>,
    pub diff_to_buffer: git::diff::BufferDiff,
    pub recalculate_diff_task: Option<Task<Result<()>>>,
    pub diff_updated_futures: Vec<oneshot::Sender<()>>,
    pub base_text_version: usize,
}

enum BufferStoreState {
    Local(LocalBufferStore),
    Remote(RemoteBufferStore),
}

struct RemoteBufferStore {
    shared_with_me: HashSet<Model<Buffer>>,
    upstream_client: AnyProtoClient,
    project_id: u64,
    loading_remote_buffers_by_id: HashMap<BufferId, Model<Buffer>>,
    remote_buffer_listeners:
        HashMap<BufferId, Vec<oneshot::Sender<Result<Model<Buffer>, anyhow::Error>>>>,
    worktree_store: Model<WorktreeStore>,
}

struct LocalBufferStore {
    local_buffer_ids_by_path: HashMap<ProjectPath, BufferId>,
    local_buffer_ids_by_entry_id: HashMap<ProjectEntryId, BufferId>,
    dap_store: Model<DapStore>,
    worktree_store: Model<WorktreeStore>,
    _subscription: Subscription,
}

enum OpenBuffer {
    Complete {
        buffer: WeakModel<Buffer>,
        unstaged_changes: Option<WeakModel<BufferChangeSet>>,
    },
    Operations(Vec<Operation>),
}

pub enum BufferStoreEvent {
    BufferAdded(Model<Buffer>),
    BufferDropped(BufferId),
    BufferChangedFilePath {
        buffer: Model<Buffer>,
        old_file: Option<Arc<dyn language::File>>,
    },
}

#[derive(Default, Debug)]
pub struct ProjectTransaction(pub HashMap<Model<Buffer>, language::Transaction>);

impl EventEmitter<BufferStoreEvent> for BufferStore {}

impl RemoteBufferStore {
    fn load_staged_text(
        &self,
        buffer_id: BufferId,
        cx: &AppContext,
    ) -> Task<Result<Option<String>>> {
        let project_id = self.project_id;
        let client = self.upstream_client.clone();
        cx.background_executor().spawn(async move {
            Ok(client
                .request(proto::GetStagedText {
                    project_id,
                    buffer_id: buffer_id.to_proto(),
                })
                .await?
                .staged_text)
        })
    }
    pub fn wait_for_remote_buffer(
        &mut self,
        id: BufferId,
        cx: &mut ModelContext<BufferStore>,
    ) -> Task<Result<Model<Buffer>>> {
        let (tx, rx) = oneshot::channel();
        self.remote_buffer_listeners.entry(id).or_default().push(tx);

        cx.spawn(|this, cx| async move {
            if let Some(buffer) = this
                .read_with(&cx, |buffer_store, _| buffer_store.get(id))
                .ok()
                .flatten()
            {
                return Ok(buffer);
            }

            cx.background_executor()
                .spawn(async move { rx.await? })
                .await
        })
    }

    fn save_remote_buffer(
        &self,
        buffer_handle: Model<Buffer>,
        new_path: Option<proto::ProjectPath>,
        cx: &ModelContext<BufferStore>,
    ) -> Task<Result<()>> {
        let buffer = buffer_handle.read(cx);
        let buffer_id = buffer.remote_id().into();
        let version = buffer.version();
        let rpc = self.upstream_client.clone();
        let project_id = self.project_id;
        cx.spawn(move |_, mut cx| async move {
            let response = rpc
                .request(proto::SaveBuffer {
                    project_id,
                    buffer_id,
                    new_path,
                    version: serialize_version(&version),
                })
                .await?;
            let version = deserialize_version(&response.version);
            let mtime = response.mtime.map(|mtime| mtime.into());

            buffer_handle.update(&mut cx, |buffer, cx| {
                buffer.did_save(version.clone(), mtime, cx);
            })?;

            Ok(())
        })
    }

    pub fn handle_create_buffer_for_peer(
        &mut self,
        envelope: TypedEnvelope<proto::CreateBufferForPeer>,
        replica_id: u16,
        capability: Capability,
        cx: &mut ModelContext<BufferStore>,
    ) -> Result<Option<Model<Buffer>>> {
        match envelope
            .payload
            .variant
            .ok_or_else(|| anyhow!("missing variant"))?
        {
            proto::create_buffer_for_peer::Variant::State(mut state) => {
                let buffer_id = BufferId::new(state.id)?;

                let buffer_result = maybe!({
                    let mut buffer_file = None;
                    if let Some(file) = state.file.take() {
                        let worktree_id = worktree::WorktreeId::from_proto(file.worktree_id);
                        let worktree = self
                            .worktree_store
                            .read(cx)
                            .worktree_for_id(worktree_id, cx)
                            .ok_or_else(|| {
                                anyhow!("no worktree found for id {}", file.worktree_id)
                            })?;
                        buffer_file = Some(Arc::new(File::from_proto(file, worktree.clone(), cx)?)
                            as Arc<dyn language::File>);
                    }
                    Buffer::from_proto(replica_id, capability, state, buffer_file)
                });

                match buffer_result {
                    Ok(buffer) => {
                        let buffer = cx.new_model(|_| buffer);
                        self.loading_remote_buffers_by_id.insert(buffer_id, buffer);
                    }
                    Err(error) => {
                        if let Some(listeners) = self.remote_buffer_listeners.remove(&buffer_id) {
                            for listener in listeners {
                                listener.send(Err(anyhow!(error.cloned()))).ok();
                            }
                        }
                    }
                }
            }
            proto::create_buffer_for_peer::Variant::Chunk(chunk) => {
                let buffer_id = BufferId::new(chunk.buffer_id)?;
                let buffer = self
                    .loading_remote_buffers_by_id
                    .get(&buffer_id)
                    .cloned()
                    .ok_or_else(|| {
                        anyhow!(
                            "received chunk for buffer {} without initial state",
                            chunk.buffer_id
                        )
                    })?;

                let result = maybe!({
                    let operations = chunk
                        .operations
                        .into_iter()
                        .map(language::proto::deserialize_operation)
                        .collect::<Result<Vec<_>>>()?;
                    buffer.update(cx, |buffer, cx| buffer.apply_ops(operations, cx));
                    anyhow::Ok(())
                });

                if let Err(error) = result {
                    self.loading_remote_buffers_by_id.remove(&buffer_id);
                    if let Some(listeners) = self.remote_buffer_listeners.remove(&buffer_id) {
                        for listener in listeners {
                            listener.send(Err(error.cloned())).ok();
                        }
                    }
                } else if chunk.is_last {
                    self.loading_remote_buffers_by_id.remove(&buffer_id);
                    if self.upstream_client.is_via_collab() {
                        // retain buffers sent by peers to avoid races.
                        self.shared_with_me.insert(buffer.clone());
                    }

                    if let Some(senders) = self.remote_buffer_listeners.remove(&buffer_id) {
                        for sender in senders {
                            sender.send(Ok(buffer.clone())).ok();
                        }
                    }
                    return Ok(Some(buffer));
                }
            }
        }
        return Ok(None);
    }

    pub fn incomplete_buffer_ids(&self) -> Vec<BufferId> {
        self.loading_remote_buffers_by_id
            .keys()
            .copied()
            .collect::<Vec<_>>()
    }

    pub fn deserialize_project_transaction(
        &self,
        message: proto::ProjectTransaction,
        push_to_history: bool,
        cx: &mut ModelContext<BufferStore>,
    ) -> Task<Result<ProjectTransaction>> {
        cx.spawn(|this, mut cx| async move {
            let mut project_transaction = ProjectTransaction::default();
            for (buffer_id, transaction) in message.buffer_ids.into_iter().zip(message.transactions)
            {
                let buffer_id = BufferId::new(buffer_id)?;
                let buffer = this
                    .update(&mut cx, |this, cx| {
                        this.wait_for_remote_buffer(buffer_id, cx)
                    })?
                    .await?;
                let transaction = language::proto::deserialize_transaction(transaction)?;
                project_transaction.0.insert(buffer, transaction);
            }

            for (buffer, transaction) in &project_transaction.0 {
                buffer
                    .update(&mut cx, |buffer, _| {
                        buffer.wait_for_edits(transaction.edit_ids.iter().copied())
                    })?
                    .await?;

                if push_to_history {
                    buffer.update(&mut cx, |buffer, _| {
                        buffer.push_transaction(transaction.clone(), Instant::now());
                    })?;
                }
            }

            Ok(project_transaction)
        })
    }

    fn open_buffer(
        &self,
        path: Arc<Path>,
        worktree: Model<Worktree>,
        cx: &mut ModelContext<BufferStore>,
    ) -> Task<Result<Model<Buffer>>> {
        let worktree_id = worktree.read(cx).id().to_proto();
        let project_id = self.project_id;
        let client = self.upstream_client.clone();
        let path_string = path.clone().to_string_lossy().to_string();
        cx.spawn(move |this, mut cx| async move {
            let response = client
                .request(proto::OpenBufferByPath {
                    project_id,
                    worktree_id,
                    path: path_string,
                })
                .await?;
            let buffer_id = BufferId::new(response.buffer_id)?;

            let buffer = this
                .update(&mut cx, {
                    |this, cx| this.wait_for_remote_buffer(buffer_id, cx)
                })?
                .await?;

            Ok(buffer)
        })
    }

    fn create_buffer(&self, cx: &mut ModelContext<BufferStore>) -> Task<Result<Model<Buffer>>> {
        let create = self.upstream_client.request(proto::OpenNewBuffer {
            project_id: self.project_id,
        });
        cx.spawn(|this, mut cx| async move {
            let response = create.await?;
            let buffer_id = BufferId::new(response.buffer_id)?;

            this.update(&mut cx, |this, cx| {
                this.wait_for_remote_buffer(buffer_id, cx)
            })?
            .await
        })
    }

    fn reload_buffers(
        &self,
        buffers: HashSet<Model<Buffer>>,
        push_to_history: bool,
        cx: &mut ModelContext<BufferStore>,
    ) -> Task<Result<ProjectTransaction>> {
        let request = self.upstream_client.request(proto::ReloadBuffers {
            project_id: self.project_id,
            buffer_ids: buffers
                .iter()
                .map(|buffer| buffer.read(cx).remote_id().to_proto())
                .collect(),
        });

        cx.spawn(|this, mut cx| async move {
            let response = request
                .await?
                .transaction
                .ok_or_else(|| anyhow!("missing transaction"))?;
            this.update(&mut cx, |this, cx| {
                this.deserialize_project_transaction(response, push_to_history, cx)
            })?
            .await
        })
    }
}

impl LocalBufferStore {
    fn load_staged_text(
        &self,
        buffer: &Model<Buffer>,
        cx: &AppContext,
    ) -> Task<Result<Option<String>>> {
        let Some(file) = buffer.read(cx).file() else {
            return Task::ready(Err(anyhow!("buffer has no file")));
        };
        let worktree_id = file.worktree_id(cx);
        let path = file.path().clone();
        let Some(worktree) = self
            .worktree_store
            .read(cx)
            .worktree_for_id(worktree_id, cx)
        else {
            return Task::ready(Err(anyhow!("no such worktree")));
        };

        worktree.read(cx).load_staged_file(path.as_ref(), cx)
    }

    fn save_local_buffer(
        &self,
        buffer_handle: Model<Buffer>,
        worktree: Model<Worktree>,
        path: Arc<Path>,
        mut has_changed_file: bool,
        cx: &mut ModelContext<BufferStore>,
    ) -> Task<Result<()>> {
        let buffer = buffer_handle.read(cx);

        let text = buffer.as_rope().clone();
        let line_ending = buffer.line_ending();
        let version = buffer.version();
        let buffer_id = buffer.remote_id();
        if buffer
            .file()
            .is_some_and(|file| file.disk_state() == DiskState::New)
        {
            has_changed_file = true;
        }

        let save = worktree.update(cx, |worktree, cx| {
            worktree.write_file(path.as_ref(), text, line_ending, cx)
        });

        cx.spawn(move |this, mut cx| async move {
            let new_file = save.await?;
            let mtime = new_file.disk_state().mtime();
            this.update(&mut cx, |this, cx| {
                if let Some((downstream_client, project_id)) = this.downstream_client.clone() {
                    if has_changed_file {
                        downstream_client
                            .send(proto::UpdateBufferFile {
                                project_id,
                                buffer_id: buffer_id.to_proto(),
                                file: Some(language::File::to_proto(&*new_file, cx)),
                            })
                            .log_err();
                    }
                    downstream_client
                        .send(proto::BufferSaved {
                            project_id,
                            buffer_id: buffer_id.to_proto(),
                            version: serialize_version(&version),
                            mtime: mtime.map(|time| time.into()),
                        })
                        .log_err();
                }
            })?;
            buffer_handle.update(&mut cx, |buffer, cx| {
                if has_changed_file {
                    buffer.file_updated(new_file, cx);
                }
                buffer.did_save(version.clone(), mtime, cx);
            })
        })
    }

    fn subscribe_to_worktree(
        &mut self,
        worktree: &Model<Worktree>,
        cx: &mut ModelContext<BufferStore>,
    ) {
        cx.subscribe(worktree, |this, worktree, event, cx| {
            if worktree.read(cx).is_local() {
                match event {
                    worktree::Event::UpdatedEntries(changes) => {
                        Self::local_worktree_entries_changed(this, &worktree, changes, cx);
                    }
                    worktree::Event::UpdatedGitRepositories(updated_repos) => {
                        Self::local_worktree_git_repos_changed(
                            this,
                            worktree.clone(),
                            updated_repos,
                            cx,
                        )
                    }
                    _ => {}
                }
            }
        })
        .detach();
    }

    fn local_worktree_entries_changed(
        this: &mut BufferStore,
        worktree_handle: &Model<Worktree>,
        changes: &[(Arc<Path>, ProjectEntryId, PathChange)],
        cx: &mut ModelContext<BufferStore>,
    ) {
        let snapshot = worktree_handle.read(cx).snapshot();
        for (path, entry_id, _) in changes {
            Self::local_worktree_entry_changed(
                this,
                *entry_id,
                path,
                worktree_handle,
                &snapshot,
                cx,
            );
        }
    }

    fn local_worktree_git_repos_changed(
        this: &mut BufferStore,
        worktree_handle: Model<Worktree>,
        changed_repos: &UpdatedGitRepositoriesSet,
        cx: &mut ModelContext<BufferStore>,
    ) {
        debug_assert!(worktree_handle.read(cx).is_local());

        let buffer_change_sets = this
            .opened_buffers
            .values()
            .filter_map(|buffer| {
                if let OpenBuffer::Complete {
                    buffer,
                    unstaged_changes,
                } = buffer
                {
                    let buffer = buffer.upgrade()?.read(cx);
                    let file = File::from_dyn(buffer.file())?;
                    if file.worktree != worktree_handle {
                        return None;
                    }
                    changed_repos
                        .iter()
                        .find(|(work_dir, _)| file.path.starts_with(work_dir))?;
                    let unstaged_changes = unstaged_changes.as_ref()?.upgrade()?;
                    let snapshot = buffer.text_snapshot();
                    Some((unstaged_changes, snapshot, file.path.clone()))
                } else {
                    None
                }
            })
            .collect::<Vec<_>>();

        if buffer_change_sets.is_empty() {
            return;
        }

        cx.spawn(move |this, mut cx| async move {
            let snapshot =
                worktree_handle.update(&mut cx, |tree, _| tree.as_local().unwrap().snapshot())?;
            let diff_bases_by_buffer = cx
                .background_executor()
                .spawn(async move {
                    buffer_change_sets
                        .into_iter()
                        .filter_map(|(change_set, buffer_snapshot, path)| {
                            let (repo_entry, local_repo_entry) = snapshot.repo_for_path(&path)?;
                            let relative_path = repo_entry.relativize(&snapshot, &path).ok()?;
                            let base_text = local_repo_entry.repo().load_index_text(&relative_path);
                            Some((change_set, buffer_snapshot, base_text))
                        })
                        .collect::<Vec<_>>()
                })
                .await;

            this.update(&mut cx, |this, cx| {
                for (change_set, buffer_snapshot, staged_text) in diff_bases_by_buffer {
                    change_set.update(cx, |change_set, cx| {
                        if let Some(staged_text) = staged_text.clone() {
                            let _ =
                                change_set.set_base_text(staged_text, buffer_snapshot.clone(), cx);
                        } else {
                            change_set.unset_base_text(buffer_snapshot.clone(), cx);
                        }
                    });

                    if let Some((client, project_id)) = &this.downstream_client.clone() {
                        client
                            .send(proto::UpdateDiffBase {
                                project_id: *project_id,
                                buffer_id: buffer_snapshot.remote_id().to_proto(),
                                staged_text,
                            })
                            .log_err();
                    }
                }
            })
        })
        .detach_and_log_err(cx);
    }

    fn local_worktree_entry_changed(
        this: &mut BufferStore,
        entry_id: ProjectEntryId,
        path: &Arc<Path>,
        worktree: &Model<worktree::Worktree>,
        snapshot: &worktree::Snapshot,
        cx: &mut ModelContext<BufferStore>,
    ) -> Option<()> {
        let project_path = ProjectPath {
            worktree_id: snapshot.id(),
            path: path.clone(),
        };

        let buffer_id = {
            let local = this.as_local_mut()?;
            match local.local_buffer_ids_by_entry_id.get(&entry_id) {
                Some(&buffer_id) => buffer_id,
                None => local.local_buffer_ids_by_path.get(&project_path).copied()?,
            }
        };

        let buffer = if let Some(buffer) = this.get(buffer_id) {
            Some(buffer)
        } else {
            this.opened_buffers.remove(&buffer_id);
            None
        };

        let buffer = if let Some(buffer) = buffer {
            buffer
        } else {
            let this = this.as_local_mut()?;
            this.local_buffer_ids_by_path.remove(&project_path);
            this.local_buffer_ids_by_entry_id.remove(&entry_id);
            return None;
        };

        let events = buffer.update(cx, |buffer, cx| {
            let local = this.as_local_mut()?;
            let file = buffer.file()?;
            let old_file = File::from_dyn(Some(file))?;
            if old_file.worktree != *worktree {
                return None;
            }

            let snapshot_entry = old_file
                .entry_id
                .and_then(|entry_id| snapshot.entry_for_id(entry_id))
                .or_else(|| snapshot.entry_for_path(old_file.path.as_ref()));

            let new_file = if let Some(entry) = snapshot_entry {
                File {
                    disk_state: match entry.mtime {
                        Some(mtime) => DiskState::Present { mtime },
                        None => old_file.disk_state,
                    },
                    is_local: true,
                    entry_id: Some(entry.id),
                    path: entry.path.clone(),
                    worktree: worktree.clone(),
                    is_private: entry.is_private,
                }
            } else {
                File {
                    disk_state: DiskState::Deleted,
                    is_local: true,
                    entry_id: old_file.entry_id,
                    path: old_file.path.clone(),
                    worktree: worktree.clone(),
                    is_private: old_file.is_private,
                }
            };

            if new_file == *old_file {
                return None;
            }

            let mut events = Vec::new();
            if new_file.path != old_file.path {
                local.local_buffer_ids_by_path.remove(&ProjectPath {
                    path: old_file.path.clone(),
                    worktree_id: old_file.worktree_id(cx),
                });
                local.local_buffer_ids_by_path.insert(
                    ProjectPath {
                        worktree_id: new_file.worktree_id(cx),
                        path: new_file.path.clone(),
                    },
                    buffer_id,
                );
                events.push(BufferStoreEvent::BufferChangedFilePath {
                    buffer: cx.handle(),
                    old_file: buffer.file().cloned(),
                });
            }

            if new_file.entry_id != old_file.entry_id {
                if let Some(entry_id) = old_file.entry_id {
                    local.local_buffer_ids_by_entry_id.remove(&entry_id);
                }
                if let Some(entry_id) = new_file.entry_id {
                    local
                        .local_buffer_ids_by_entry_id
                        .insert(entry_id, buffer_id);
                }
            }

            if let Some((client, project_id)) = &this.downstream_client {
                client
                    .send(proto::UpdateBufferFile {
                        project_id: *project_id,
                        buffer_id: buffer_id.to_proto(),
                        file: Some(new_file.to_proto(cx)),
                    })
                    .ok();
            }

            buffer.file_updated(Arc::new(new_file), cx);
            Some(events)
        })?;

        for event in events {
            cx.emit(event);
        }

        None
    }

    fn buffer_changed_file(&mut self, buffer: Model<Buffer>, cx: &mut AppContext) -> Option<()> {
        let file = File::from_dyn(buffer.read(cx).file())?;

        let remote_id = buffer.read(cx).remote_id();
        if let Some(entry_id) = file.entry_id {
            match self.local_buffer_ids_by_entry_id.get(&entry_id) {
                Some(_) => {
                    return None;
                }
                None => {
                    self.local_buffer_ids_by_entry_id
                        .insert(entry_id, remote_id);
                }
            }
        };
        self.local_buffer_ids_by_path.insert(
            ProjectPath {
                worktree_id: file.worktree_id(cx),
                path: file.path.clone(),
            },
            remote_id,
        );

        Some(())
    }

    fn save_buffer(
        &self,
        buffer: Model<Buffer>,
        cx: &mut ModelContext<BufferStore>,
    ) -> Task<Result<()>> {
        let Some(file) = File::from_dyn(buffer.read(cx).file()) else {
            return Task::ready(Err(anyhow!("buffer doesn't have a file")));
        };
        let worktree = file.worktree.clone();
        self.save_local_buffer(buffer, worktree, file.path.clone(), false, cx)
    }

    fn save_buffer_as(
        &self,
        buffer: Model<Buffer>,
        path: ProjectPath,
        cx: &mut ModelContext<BufferStore>,
    ) -> Task<Result<()>> {
        let Some(worktree) = self
            .worktree_store
            .read(cx)
            .worktree_for_id(path.worktree_id, cx)
        else {
            return Task::ready(Err(anyhow!("no such worktree")));
        };
        self.save_local_buffer(buffer, worktree, path.path.clone(), true, cx)
    }

    fn open_buffer(
        &self,
        path: Arc<Path>,
        worktree: Model<Worktree>,
        cx: &mut ModelContext<BufferStore>,
    ) -> Task<Result<Model<Buffer>>> {
        let load_buffer = worktree.update(cx, |worktree, cx| {
            let load_file = worktree.load_file(path.as_ref(), cx);
            let reservation = cx.reserve_model();
            let buffer_id = BufferId::from(reservation.entity_id().as_non_zero_u64());
            cx.spawn(move |_, mut cx| async move {
                let loaded = load_file.await?;
                let text_buffer = cx
                    .background_executor()
                    .spawn(async move { text::Buffer::new(0, buffer_id, loaded.text) })
                    .await;
                cx.insert_model(reservation, |_| {
                    Buffer::build(text_buffer, Some(loaded.file), Capability::ReadWrite)
                })
            })
        });

        cx.spawn(move |this, mut cx| async move {
            let buffer = match load_buffer.await {
                Ok(buffer) => Ok(buffer),
                Err(error) if is_not_found_error(&error) => cx.new_model(|cx| {
                    let buffer_id = BufferId::from(cx.entity_id().as_non_zero_u64());
                    let text_buffer = text::Buffer::new(0, buffer_id, "".into());
                    Buffer::build(
                        text_buffer,
                        Some(Arc::new(File {
                            worktree,
                            path,
                            disk_state: DiskState::New,
                            entry_id: None,
                            is_local: true,
                            is_private: false,
                        })),
                        Capability::ReadWrite,
                    )
                }),
                Err(e) => Err(e),
            }?;
            this.update(&mut cx, |this, cx| {
                this.add_buffer(buffer.clone(), cx)?;
                let buffer_id = buffer.read(cx).remote_id();
                if let Some(file) = File::from_dyn(buffer.read(cx).file()) {
                    let this = this.as_local_mut().unwrap();
                    this.local_buffer_ids_by_path.insert(
                        ProjectPath {
                            worktree_id: file.worktree_id(cx),
                            path: file.path.clone(),
                        },
                        buffer_id,
                    );

                    if let Some(entry_id) = file.entry_id {
                        this.local_buffer_ids_by_entry_id
                            .insert(entry_id, buffer_id);
                    }
                }

                anyhow::Ok(())
            })??;

            Ok(buffer)
        })
    }

    fn create_buffer(&self, cx: &mut ModelContext<BufferStore>) -> Task<Result<Model<Buffer>>> {
        cx.spawn(|buffer_store, mut cx| async move {
            let buffer = cx.new_model(|cx| {
                Buffer::local("", cx).with_language(language::PLAIN_TEXT.clone(), cx)
            })?;
            buffer_store.update(&mut cx, |buffer_store, cx| {
                buffer_store.add_buffer(buffer.clone(), cx).log_err();
            })?;
            Ok(buffer)
        })
    }

    fn reload_buffers(
        &self,
        buffers: HashSet<Model<Buffer>>,
        push_to_history: bool,
        cx: &mut ModelContext<BufferStore>,
    ) -> Task<Result<ProjectTransaction>> {
        cx.spawn(move |_, mut cx| async move {
            let mut project_transaction = ProjectTransaction::default();
            for buffer in buffers {
                let transaction = buffer
                    .update(&mut cx, |buffer, cx| buffer.reload(cx))?
                    .await?;
                buffer.update(&mut cx, |buffer, cx| {
                    if let Some(transaction) = transaction {
                        if !push_to_history {
                            buffer.forget_transaction(transaction.id);
                        }
                        project_transaction.0.insert(cx.handle(), transaction);
                    }
                })?;
            }

            Ok(project_transaction)
        })
    }
}

impl BufferStore {
    pub fn init(client: &AnyProtoClient) {
        client.add_model_message_handler(Self::handle_buffer_reloaded);
        client.add_model_message_handler(Self::handle_buffer_saved);
        client.add_model_message_handler(Self::handle_update_buffer_file);
        client.add_model_request_handler(Self::handle_save_buffer);
        client.add_model_request_handler(Self::handle_blame_buffer);
        client.add_model_request_handler(Self::handle_reload_buffers);
        client.add_model_request_handler(Self::handle_get_permalink_to_line);
        client.add_model_request_handler(Self::handle_get_staged_text);
        client.add_model_message_handler(Self::handle_update_diff_base);
    }

    /// Creates a buffer store, optionally retaining its buffers.
    pub fn local(
        worktree_store: Model<WorktreeStore>,
        dap_store: Model<DapStore>,
        cx: &mut ModelContext<Self>,
    ) -> Self {
        Self {
            state: BufferStoreState::Local(LocalBufferStore {
                local_buffer_ids_by_path: Default::default(),
                local_buffer_ids_by_entry_id: Default::default(),
                dap_store,
                worktree_store: worktree_store.clone(),
                _subscription: cx.subscribe(&worktree_store, |this, _, event, cx| {
                    if let WorktreeStoreEvent::WorktreeAdded(worktree) = event {
                        let this = this.as_local_mut().unwrap();
                        this.subscribe_to_worktree(worktree, cx);
                    }
                }),
            }),
            downstream_client: None,
            opened_buffers: Default::default(),
            shared_buffers: Default::default(),
            loading_buffers: Default::default(),
            loading_change_sets: Default::default(),
            worktree_store,
        }
    }

    pub fn remote(
        worktree_store: Model<WorktreeStore>,
        upstream_client: AnyProtoClient,
        remote_id: u64,
        _cx: &mut ModelContext<Self>,
    ) -> Self {
        Self {
            state: BufferStoreState::Remote(RemoteBufferStore {
                shared_with_me: Default::default(),
                loading_remote_buffers_by_id: Default::default(),
                remote_buffer_listeners: Default::default(),
                project_id: remote_id,
                upstream_client,
                worktree_store: worktree_store.clone(),
            }),
            downstream_client: None,
            opened_buffers: Default::default(),
            loading_buffers: Default::default(),
            loading_change_sets: Default::default(),
            shared_buffers: Default::default(),
            worktree_store,
        }
    }

    pub fn dap_on_buffer_open(
        &mut self,
        project_path: &ProjectPath,
        buffer: &Model<Buffer>,
        cx: &mut ModelContext<Self>,
    ) {
        if let Some(local_store) = self.as_local_mut() {
            local_store.dap_store.update(cx, |store, cx| {
                store.on_open_buffer(&project_path, buffer, cx);
            });
        }
    }

    fn as_local(&self) -> Option<&LocalBufferStore> {
        match &self.state {
            BufferStoreState::Local(state) => Some(state),
            _ => None,
        }
    }

    fn as_local_mut(&mut self) -> Option<&mut LocalBufferStore> {
        match &mut self.state {
            BufferStoreState::Local(state) => Some(state),
            _ => None,
        }
    }

    fn as_remote_mut(&mut self) -> Option<&mut RemoteBufferStore> {
        match &mut self.state {
            BufferStoreState::Remote(state) => Some(state),
            _ => None,
        }
    }

    fn as_remote(&self) -> Option<&RemoteBufferStore> {
        match &self.state {
            BufferStoreState::Remote(state) => Some(state),
            _ => None,
        }
    }

    pub fn open_buffer(
        &mut self,
        project_path: ProjectPath,
        cx: &mut ModelContext<Self>,
    ) -> Task<Result<Model<Buffer>>> {
        if let Some(buffer) = self.get_by_path(&project_path, cx) {
            self.dap_on_buffer_open(&project_path, &buffer, cx);

            return Task::ready(Ok(buffer));
        }

        let task = match self.loading_buffers.entry(project_path.clone()) {
            hash_map::Entry::Occupied(e) => e.get().clone(),
            hash_map::Entry::Vacant(entry) => {
                let path = project_path.path.clone();
                let Some(worktree) = self
                    .worktree_store
                    .read(cx)
                    .worktree_for_id(project_path.worktree_id, cx)
                else {
                    return Task::ready(Err(anyhow!("no such worktree")));
                };
                let load_buffer = match &self.state {
                    BufferStoreState::Local(this) => this.open_buffer(path, worktree, cx),
                    BufferStoreState::Remote(this) => this.open_buffer(path, worktree, cx),
                };

                entry
                    .insert(
                        cx.spawn(move |this, mut cx| async move {
                            let load_result = load_buffer.await;
                            this.update(&mut cx, |this, cx| {
                                // Record the fact that the buffer is no longer loading.
                                this.loading_buffers.remove(&project_path);

                                let buffer = load_result.map_err(Arc::new)?;
                                this.dap_on_buffer_open(&project_path, &buffer, cx);
                                Ok(buffer)
                            })?
                        })
                        .shared(),
                    )
                    .clone()
            }
        };

        cx.background_executor()
            .spawn(async move { task.await.map_err(|e| anyhow!("{e}")) })
    }

    pub fn open_unstaged_changes(
        &mut self,
        buffer: Model<Buffer>,
        cx: &mut ModelContext<Self>,
    ) -> Task<Result<Model<BufferChangeSet>>> {
        let buffer_id = buffer.read(cx).remote_id();
        if let Some(change_set) = self.get_unstaged_changes(buffer_id) {
            return Task::ready(Ok(change_set));
        }

        let task = match self.loading_change_sets.entry(buffer_id) {
            hash_map::Entry::Occupied(e) => e.get().clone(),
            hash_map::Entry::Vacant(entry) => {
                let load = match &self.state {
                    BufferStoreState::Local(this) => this.load_staged_text(&buffer, cx),
                    BufferStoreState::Remote(this) => this.load_staged_text(buffer_id, cx),
                };

                entry
                    .insert(
                        cx.spawn(move |this, cx| async move {
                            Self::open_unstaged_changes_internal(this, load.await, buffer, cx)
                                .await
                                .map_err(Arc::new)
                        })
                        .shared(),
                    )
                    .clone()
            }
        };

        cx.background_executor()
            .spawn(async move { task.await.map_err(|e| anyhow!("{e}")) })
    }

    #[cfg(any(test, feature = "test-support"))]
    pub fn set_change_set(&mut self, buffer_id: BufferId, change_set: Model<BufferChangeSet>) {
        self.loading_change_sets
            .insert(buffer_id, Task::ready(Ok(change_set)).shared());
    }

    pub async fn open_unstaged_changes_internal(
        this: WeakModel<Self>,
        text: Result<Option<String>>,
        buffer: Model<Buffer>,
        mut cx: AsyncAppContext,
    ) -> Result<Model<BufferChangeSet>> {
        let text = match text {
            Err(e) => {
                this.update(&mut cx, |this, cx| {
                    let buffer_id = buffer.read(cx).remote_id();
                    this.loading_change_sets.remove(&buffer_id);
                })?;
                return Err(e);
            }
            Ok(text) => text,
        };

        let change_set = buffer.update(&mut cx, |buffer, cx| {
            cx.new_model(|_| BufferChangeSet::new(buffer))
        })?;

        if let Some(text) = text {
            change_set
                .update(&mut cx, |change_set, cx| {
                    let snapshot = buffer.read(cx).text_snapshot();
                    change_set.set_base_text(text, snapshot, cx)
                })?
                .await
                .ok();
        }

        this.update(&mut cx, |this, cx| {
            let buffer_id = buffer.read(cx).remote_id();
            this.loading_change_sets.remove(&buffer_id);
            if let Some(OpenBuffer::Complete {
                unstaged_changes, ..
            }) = this.opened_buffers.get_mut(&buffer.read(cx).remote_id())
            {
                *unstaged_changes = Some(change_set.downgrade());
            }
        })?;

        Ok(change_set)
    }

    pub fn create_buffer(&mut self, cx: &mut ModelContext<Self>) -> Task<Result<Model<Buffer>>> {
        match &self.state {
            BufferStoreState::Local(this) => this.create_buffer(cx),
            BufferStoreState::Remote(this) => this.create_buffer(cx),
        }
    }

    pub fn save_buffer(
        &mut self,
        buffer: Model<Buffer>,
        cx: &mut ModelContext<Self>,
    ) -> Task<Result<()>> {
        match &mut self.state {
            BufferStoreState::Local(this) => this.save_buffer(buffer, cx),
            BufferStoreState::Remote(this) => this.save_remote_buffer(buffer.clone(), None, cx),
        }
    }

    pub fn save_buffer_as(
        &mut self,
        buffer: Model<Buffer>,
        path: ProjectPath,
        cx: &mut ModelContext<Self>,
    ) -> Task<Result<()>> {
        let old_file = buffer.read(cx).file().cloned();
        let task = match &self.state {
            BufferStoreState::Local(this) => this.save_buffer_as(buffer.clone(), path, cx),
            BufferStoreState::Remote(this) => {
                this.save_remote_buffer(buffer.clone(), Some(path.to_proto()), cx)
            }
        };
        cx.spawn(|this, mut cx| async move {
            task.await?;
            this.update(&mut cx, |_, cx| {
                cx.emit(BufferStoreEvent::BufferChangedFilePath { buffer, old_file });
            })
        })
    }

    pub fn blame_buffer(
        &self,
        buffer: &Model<Buffer>,
        version: Option<clock::Global>,
        cx: &AppContext,
    ) -> Task<Result<Option<Blame>>> {
        let buffer = buffer.read(cx);
        let Some(file) = File::from_dyn(buffer.file()) else {
            return Task::ready(Err(anyhow!("buffer has no file")));
        };

        match file.worktree.clone().read(cx) {
            Worktree::Local(worktree) => {
                let worktree = worktree.snapshot();
                let blame_params = maybe!({
                    let (repo_entry, local_repo_entry) = match worktree.repo_for_path(&file.path) {
                        Some(repo_for_path) => repo_for_path,
                        None => return Ok(None),
                    };

                    let relative_path = repo_entry
                        .relativize(&worktree, &file.path)
                        .context("failed to relativize buffer path")?;

                    let repo = local_repo_entry.repo().clone();

                    let content = match version {
                        Some(version) => buffer.rope_for_version(&version).clone(),
                        None => buffer.as_rope().clone(),
                    };

                    anyhow::Ok(Some((repo, relative_path, content)))
                });

                cx.background_executor().spawn(async move {
                    let Some((repo, relative_path, content)) = blame_params? else {
                        return Ok(None);
                    };
                    repo.blame(&relative_path, content)
                        .with_context(|| format!("Failed to blame {:?}", relative_path.0))
                        .map(Some)
                })
            }
            Worktree::Remote(worktree) => {
                let buffer_id = buffer.remote_id();
                let version = buffer.version();
                let project_id = worktree.project_id();
                let client = worktree.client();
                cx.spawn(|_| async move {
                    let response = client
                        .request(proto::BlameBuffer {
                            project_id,
                            buffer_id: buffer_id.into(),
                            version: serialize_version(&version),
                        })
                        .await?;
                    Ok(deserialize_blame_buffer_response(response))
                })
            }
        }
    }

    pub fn get_permalink_to_line(
        &self,
        buffer: &Model<Buffer>,
        selection: Range<u32>,
        cx: &AppContext,
    ) -> Task<Result<url::Url>> {
        let buffer = buffer.read(cx);
        let Some(file) = File::from_dyn(buffer.file()) else {
            return Task::ready(Err(anyhow!("buffer has no file")));
        };

        match file.worktree.read(cx) {
            Worktree::Local(worktree) => {
                let Some(repo) = worktree.local_git_repo(file.path()) else {
                    return Task::ready(Err(anyhow!("no repository for buffer found")));
                };

                let path = file.path().clone();

                cx.spawn(|cx| async move {
                    const REMOTE_NAME: &str = "origin";
                    let origin_url = repo
                        .remote_url(REMOTE_NAME)
                        .ok_or_else(|| anyhow!("remote \"{REMOTE_NAME}\" not found"))?;

                    let sha = repo
                        .head_sha()
                        .ok_or_else(|| anyhow!("failed to read HEAD SHA"))?;

                    let provider_registry =
                        cx.update(GitHostingProviderRegistry::default_global)?;

                    let (provider, remote) =
                        parse_git_remote_url(provider_registry, &origin_url)
                            .ok_or_else(|| anyhow!("failed to parse Git remote URL"))?;

                    let path = path
                        .to_str()
                        .context("failed to convert buffer path to string")?;

                    Ok(provider.build_permalink(
                        remote,
                        BuildPermalinkParams {
                            sha: &sha,
                            path,
                            selection: Some(selection),
                        },
                    ))
                })
            }
            Worktree::Remote(worktree) => {
                let buffer_id = buffer.remote_id();
                let project_id = worktree.project_id();
                let client = worktree.client();
                cx.spawn(|_| async move {
                    let response = client
                        .request(proto::GetPermalinkToLine {
                            project_id,
                            buffer_id: buffer_id.into(),
                            selection: Some(proto::Range {
                                start: selection.start as u64,
                                end: selection.end as u64,
                            }),
                        })
                        .await?;

                    url::Url::parse(&response.permalink).context("failed to parse permalink")
                })
            }
        }
    }

    fn add_buffer(&mut self, buffer: Model<Buffer>, cx: &mut ModelContext<Self>) -> Result<()> {
        let remote_id = buffer.read(cx).remote_id();
        let is_remote = buffer.read(cx).replica_id() != 0;
        let open_buffer = OpenBuffer::Complete {
            buffer: buffer.downgrade(),
            unstaged_changes: None,
        };

        let handle = cx.handle().downgrade();
        buffer.update(cx, move |_, cx| {
            cx.on_release(move |buffer, cx| {
                handle
                    .update(cx, |_, cx| {
                        cx.emit(BufferStoreEvent::BufferDropped(buffer.remote_id()))
                    })
                    .ok();
            })
            .detach()
        });

        match self.opened_buffers.entry(remote_id) {
            hash_map::Entry::Vacant(entry) => {
                entry.insert(open_buffer);
            }
            hash_map::Entry::Occupied(mut entry) => {
                if let OpenBuffer::Operations(operations) = entry.get_mut() {
                    buffer.update(cx, |b, cx| b.apply_ops(operations.drain(..), cx));
                } else if entry.get().upgrade().is_some() {
                    if is_remote {
                        return Ok(());
                    } else {
                        debug_panic!("buffer {} was already registered", remote_id);
                        Err(anyhow!("buffer {} was already registered", remote_id))?;
                    }
                }
                entry.insert(open_buffer);
            }
        }

        cx.subscribe(&buffer, Self::on_buffer_event).detach();
        cx.emit(BufferStoreEvent::BufferAdded(buffer));
        Ok(())
    }

    pub fn buffers(&self) -> impl '_ + Iterator<Item = Model<Buffer>> {
        self.opened_buffers
            .values()
            .filter_map(|buffer| buffer.upgrade())
    }

    pub fn loading_buffers(
        &self,
    ) -> impl Iterator<Item = (&ProjectPath, impl Future<Output = Result<Model<Buffer>>>)> {
        self.loading_buffers.iter().map(|(path, task)| {
            let task = task.clone();
            (path, async move { task.await.map_err(|e| anyhow!("{e}")) })
        })
    }

    pub fn buffer_id_for_project_path(&self, project_path: &ProjectPath) -> Option<&BufferId> {
        self.as_local()
            .and_then(|state| state.local_buffer_ids_by_path.get(project_path))
    }

    pub fn get_by_path(&self, path: &ProjectPath, cx: &AppContext) -> Option<Model<Buffer>> {
        self.buffers().find_map(|buffer| {
            let file = File::from_dyn(buffer.read(cx).file())?;
            if file.worktree_id(cx) == path.worktree_id && file.path == path.path {
                Some(buffer)
            } else {
                None
            }
        })
    }

    pub fn get(&self, buffer_id: BufferId) -> Option<Model<Buffer>> {
        self.opened_buffers.get(&buffer_id)?.upgrade()
    }

    pub fn get_existing(&self, buffer_id: BufferId) -> Result<Model<Buffer>> {
        self.get(buffer_id)
            .ok_or_else(|| anyhow!("unknown buffer id {}", buffer_id))
    }

    pub fn get_possibly_incomplete(&self, buffer_id: BufferId) -> Option<Model<Buffer>> {
        self.get(buffer_id).or_else(|| {
            self.as_remote()
                .and_then(|remote| remote.loading_remote_buffers_by_id.get(&buffer_id).cloned())
        })
    }

    pub fn get_unstaged_changes(&self, buffer_id: BufferId) -> Option<Model<BufferChangeSet>> {
        if let OpenBuffer::Complete {
            unstaged_changes, ..
        } = self.opened_buffers.get(&buffer_id)?
        {
            unstaged_changes.as_ref()?.upgrade()
        } else {
            None
        }
    }

    pub fn buffer_version_info(
        &self,
        cx: &AppContext,
    ) -> (Vec<proto::BufferVersion>, Vec<BufferId>) {
        let buffers = self
            .buffers()
            .map(|buffer| {
                let buffer = buffer.read(cx);
                proto::BufferVersion {
                    id: buffer.remote_id().into(),
                    version: language::proto::serialize_version(&buffer.version),
                }
            })
            .collect();
        let incomplete_buffer_ids = self
            .as_remote()
            .map(|remote| remote.incomplete_buffer_ids())
            .unwrap_or_default();
        (buffers, incomplete_buffer_ids)
    }

    pub fn disconnected_from_host(&mut self, cx: &mut AppContext) {
        for open_buffer in self.opened_buffers.values_mut() {
            if let Some(buffer) = open_buffer.upgrade() {
                buffer.update(cx, |buffer, _| buffer.give_up_waiting());
            }
        }

        for buffer in self.buffers() {
            buffer.update(cx, |buffer, cx| {
                buffer.set_capability(Capability::ReadOnly, cx)
            });
        }

        if let Some(remote) = self.as_remote_mut() {
            // Wake up all futures currently waiting on a buffer to get opened,
            // to give them a chance to fail now that we've disconnected.
            remote.remote_buffer_listeners.clear()
        }
    }

    pub fn shared(
        &mut self,
        remote_id: u64,
        downstream_client: AnyProtoClient,
        _cx: &mut AppContext,
    ) {
        self.downstream_client = Some((downstream_client, remote_id));
    }

    pub fn unshared(&mut self, _cx: &mut ModelContext<Self>) {
        self.downstream_client.take();
        self.forget_shared_buffers();
    }

    pub fn discard_incomplete(&mut self) {
        self.opened_buffers
            .retain(|_, buffer| !matches!(buffer, OpenBuffer::Operations(_)));
    }

    pub fn find_search_candidates(
        &mut self,
        query: &SearchQuery,
        mut limit: usize,
        fs: Arc<dyn Fs>,
        cx: &mut ModelContext<Self>,
    ) -> Receiver<Model<Buffer>> {
        let (tx, rx) = smol::channel::unbounded();
        let mut open_buffers = HashSet::default();
        let mut unnamed_buffers = Vec::new();
        for handle in self.buffers() {
            let buffer = handle.read(cx);
            if let Some(entry_id) = buffer.entry_id(cx) {
                open_buffers.insert(entry_id);
            } else {
                limit = limit.saturating_sub(1);
                unnamed_buffers.push(handle)
            };
        }

        const MAX_CONCURRENT_BUFFER_OPENS: usize = 64;
        let mut project_paths_rx = self
            .worktree_store
            .update(cx, |worktree_store, cx| {
                worktree_store.find_search_candidates(query.clone(), limit, open_buffers, fs, cx)
            })
            .chunks(MAX_CONCURRENT_BUFFER_OPENS);

        cx.spawn(|this, mut cx| async move {
            for buffer in unnamed_buffers {
                tx.send(buffer).await.ok();
            }

            while let Some(project_paths) = project_paths_rx.next().await {
                let buffers = this.update(&mut cx, |this, cx| {
                    project_paths
                        .into_iter()
                        .map(|project_path| this.open_buffer(project_path, cx))
                        .collect::<Vec<_>>()
                })?;
                for buffer_task in buffers {
                    if let Some(buffer) = buffer_task.await.log_err() {
                        if tx.send(buffer).await.is_err() {
                            return anyhow::Ok(());
                        }
                    }
                }
            }
            anyhow::Ok(())
        })
        .detach();
        rx
    }

    pub fn recalculate_buffer_diffs(
        &mut self,
        buffers: Vec<Model<Buffer>>,
        cx: &mut ModelContext<Self>,
    ) -> impl Future<Output = ()> {
        let mut futures = Vec::new();
        for buffer in buffers {
            let buffer = buffer.read(cx).text_snapshot();
            if let Some(OpenBuffer::Complete {
                unstaged_changes, ..
            }) = self.opened_buffers.get_mut(&buffer.remote_id())
            {
                if let Some(unstaged_changes) = unstaged_changes
                    .as_ref()
                    .and_then(|changes| changes.upgrade())
                {
                    unstaged_changes.update(cx, |unstaged_changes, cx| {
                        futures.push(unstaged_changes.recalculate_diff(buffer.clone(), cx));
                    });
                } else {
                    unstaged_changes.take();
                }
            }
        }
        async move {
            futures::future::join_all(futures).await;
        }
    }

    fn on_buffer_event(
        &mut self,
        buffer: Model<Buffer>,
        event: &BufferEvent,
        cx: &mut ModelContext<Self>,
    ) {
        match event {
            BufferEvent::FileHandleChanged => {
                if let Some(local) = self.as_local_mut() {
                    local.buffer_changed_file(buffer, cx);
                }
            }
            BufferEvent::Reloaded => {
                let Some((downstream_client, project_id)) = self.downstream_client.as_ref() else {
                    return;
                };
                let buffer = buffer.read(cx);
                downstream_client
                    .send(proto::BufferReloaded {
                        project_id: *project_id,
                        buffer_id: buffer.remote_id().to_proto(),
                        version: serialize_version(&buffer.version()),
                        mtime: buffer.saved_mtime().map(|t| t.into()),
                        line_ending: serialize_line_ending(buffer.line_ending()) as i32,
                    })
                    .log_err();
            }
            _ => {}
        }
    }

    pub async fn handle_update_buffer(
        this: Model<Self>,
        envelope: TypedEnvelope<proto::UpdateBuffer>,
        mut cx: AsyncAppContext,
    ) -> Result<proto::Ack> {
        let payload = envelope.payload.clone();
        let buffer_id = BufferId::new(payload.buffer_id)?;
        let ops = payload
            .operations
            .into_iter()
            .map(language::proto::deserialize_operation)
            .collect::<Result<Vec<_>, _>>()?;
        this.update(&mut cx, |this, cx| {
            match this.opened_buffers.entry(buffer_id) {
                hash_map::Entry::Occupied(mut e) => match e.get_mut() {
                    OpenBuffer::Operations(operations) => operations.extend_from_slice(&ops),
                    OpenBuffer::Complete { buffer, .. } => {
                        if let Some(buffer) = buffer.upgrade() {
                            buffer.update(cx, |buffer, cx| buffer.apply_ops(ops, cx));
                        }
                    }
                },
                hash_map::Entry::Vacant(e) => {
                    e.insert(OpenBuffer::Operations(ops));
                }
            }
            Ok(proto::Ack {})
        })?
    }

    pub fn register_shared_lsp_handle(
        &mut self,
        peer_id: proto::PeerId,
        buffer_id: BufferId,
        handle: OpenLspBufferHandle,
    ) {
        if let Some(shared_buffers) = self.shared_buffers.get_mut(&peer_id) {
            if let Some(buffer) = shared_buffers.get_mut(&buffer_id) {
                buffer.lsp_handle = Some(handle);
                return;
            }
        }
        debug_panic!("tried to register shared lsp handle, but buffer was not shared")
    }

    pub fn handle_synchronize_buffers(
        &mut self,
        envelope: TypedEnvelope<proto::SynchronizeBuffers>,
        cx: &mut ModelContext<Self>,
        client: Arc<Client>,
    ) -> Result<proto::SynchronizeBuffersResponse> {
        let project_id = envelope.payload.project_id;
        let mut response = proto::SynchronizeBuffersResponse {
            buffers: Default::default(),
        };
        let Some(guest_id) = envelope.original_sender_id else {
            anyhow::bail!("missing original_sender_id on SynchronizeBuffers request");
        };

        self.shared_buffers.entry(guest_id).or_default().clear();
        for buffer in envelope.payload.buffers {
            let buffer_id = BufferId::new(buffer.id)?;
            let remote_version = language::proto::deserialize_version(&buffer.version);
            if let Some(buffer) = self.get(buffer_id) {
                self.shared_buffers
                    .entry(guest_id)
                    .or_default()
                    .entry(buffer_id)
                    .or_insert_with(|| SharedBuffer {
                        buffer: buffer.clone(),
                        unstaged_changes: None,
                        lsp_handle: None,
                    });

                let buffer = buffer.read(cx);
                response.buffers.push(proto::BufferVersion {
                    id: buffer_id.into(),
                    version: language::proto::serialize_version(&buffer.version),
                });

                let operations = buffer.serialize_ops(Some(remote_version), cx);
                let client = client.clone();
                if let Some(file) = buffer.file() {
                    client
                        .send(proto::UpdateBufferFile {
                            project_id,
                            buffer_id: buffer_id.into(),
                            file: Some(file.to_proto(cx)),
                        })
                        .log_err();
                }

                // todo!(max): do something
                // client
                //     .send(proto::UpdateStagedText {
                //         project_id,
                //         buffer_id: buffer_id.into(),
                //         diff_base: buffer.diff_base().map(ToString::to_string),
                //     })
                //     .log_err();

                client
                    .send(proto::BufferReloaded {
                        project_id,
                        buffer_id: buffer_id.into(),
                        version: language::proto::serialize_version(buffer.saved_version()),
                        mtime: buffer.saved_mtime().map(|time| time.into()),
                        line_ending: language::proto::serialize_line_ending(buffer.line_ending())
                            as i32,
                    })
                    .log_err();

                cx.background_executor()
                    .spawn(
                        async move {
                            let operations = operations.await;
                            for chunk in split_operations(operations) {
                                client
                                    .request(proto::UpdateBuffer {
                                        project_id,
                                        buffer_id: buffer_id.into(),
                                        operations: chunk,
                                    })
                                    .await?;
                            }
                            anyhow::Ok(())
                        }
                        .log_err(),
                    )
                    .detach();
            }
        }
        Ok(response)
    }

    pub fn handle_create_buffer_for_peer(
        &mut self,
        envelope: TypedEnvelope<proto::CreateBufferForPeer>,
        replica_id: u16,
        capability: Capability,
        cx: &mut ModelContext<Self>,
    ) -> Result<()> {
        let Some(remote) = self.as_remote_mut() else {
            return Err(anyhow!("buffer store is not a remote"));
        };

        if let Some(buffer) =
            remote.handle_create_buffer_for_peer(envelope, replica_id, capability, cx)?
        {
            self.add_buffer(buffer, cx)?;
        }

        Ok(())
    }

    pub async fn handle_update_buffer_file(
        this: Model<Self>,
        envelope: TypedEnvelope<proto::UpdateBufferFile>,
        mut cx: AsyncAppContext,
    ) -> Result<()> {
        let buffer_id = envelope.payload.buffer_id;
        let buffer_id = BufferId::new(buffer_id)?;

        this.update(&mut cx, |this, cx| {
            let payload = envelope.payload.clone();
            if let Some(buffer) = this.get_possibly_incomplete(buffer_id) {
                let file = payload.file.ok_or_else(|| anyhow!("invalid file"))?;
                let worktree = this
                    .worktree_store
                    .read(cx)
                    .worktree_for_id(WorktreeId::from_proto(file.worktree_id), cx)
                    .ok_or_else(|| anyhow!("no such worktree"))?;
                let file = File::from_proto(file, worktree, cx)?;
                let old_file = buffer.update(cx, |buffer, cx| {
                    let old_file = buffer.file().cloned();
                    let new_path = file.path.clone();
                    buffer.file_updated(Arc::new(file), cx);
                    if old_file
                        .as_ref()
                        .map_or(true, |old| *old.path() != new_path)
                    {
                        Some(old_file)
                    } else {
                        None
                    }
                });
                if let Some(old_file) = old_file {
                    cx.emit(BufferStoreEvent::BufferChangedFilePath { buffer, old_file });
                }
            }
            if let Some((downstream_client, project_id)) = this.downstream_client.as_ref() {
                downstream_client
                    .send(proto::UpdateBufferFile {
                        project_id: *project_id,
                        buffer_id: buffer_id.into(),
                        file: envelope.payload.file,
                    })
                    .log_err();
            }
            Ok(())
        })?
    }

    pub async fn handle_save_buffer(
        this: Model<Self>,
        envelope: TypedEnvelope<proto::SaveBuffer>,
        mut cx: AsyncAppContext,
    ) -> Result<proto::BufferSaved> {
        let buffer_id = BufferId::new(envelope.payload.buffer_id)?;
        let (buffer, project_id) = this.update(&mut cx, |this, _| {
            anyhow::Ok((
                this.get_existing(buffer_id)?,
                this.downstream_client
                    .as_ref()
                    .map(|(_, project_id)| *project_id)
                    .context("project is not shared")?,
            ))
        })??;
        buffer
            .update(&mut cx, |buffer, _| {
                buffer.wait_for_version(deserialize_version(&envelope.payload.version))
            })?
            .await?;
        let buffer_id = buffer.update(&mut cx, |buffer, _| buffer.remote_id())?;

        if let Some(new_path) = envelope.payload.new_path {
            let new_path = ProjectPath::from_proto(new_path);
            this.update(&mut cx, |this, cx| {
                this.save_buffer_as(buffer.clone(), new_path, cx)
            })?
            .await?;
        } else {
            this.update(&mut cx, |this, cx| this.save_buffer(buffer.clone(), cx))?
                .await?;
        }

        buffer.update(&mut cx, |buffer, _| proto::BufferSaved {
            project_id,
            buffer_id: buffer_id.into(),
            version: serialize_version(buffer.saved_version()),
            mtime: buffer.saved_mtime().map(|time| time.into()),
        })
    }

    pub async fn handle_close_buffer(
        this: Model<Self>,
        envelope: TypedEnvelope<proto::CloseBuffer>,
        mut cx: AsyncAppContext,
    ) -> Result<()> {
        let peer_id = envelope.sender_id;
        let buffer_id = BufferId::new(envelope.payload.buffer_id)?;
        this.update(&mut cx, |this, _| {
            if let Some(shared) = this.shared_buffers.get_mut(&peer_id) {
                if shared.remove(&buffer_id).is_some() {
                    if shared.is_empty() {
                        this.shared_buffers.remove(&peer_id);
                    }
                    return;
                }
            }
            debug_panic!(
                "peer_id {} closed buffer_id {} which was either not open or already closed",
                peer_id,
                buffer_id
            )
        })
    }

    pub async fn handle_buffer_saved(
        this: Model<Self>,
        envelope: TypedEnvelope<proto::BufferSaved>,
        mut cx: AsyncAppContext,
    ) -> Result<()> {
        let buffer_id = BufferId::new(envelope.payload.buffer_id)?;
        let version = deserialize_version(&envelope.payload.version);
        let mtime = envelope.payload.mtime.clone().map(|time| time.into());
        this.update(&mut cx, move |this, cx| {
            if let Some(buffer) = this.get_possibly_incomplete(buffer_id) {
                buffer.update(cx, |buffer, cx| {
                    buffer.did_save(version, mtime, cx);
                });
            }

            if let Some((downstream_client, project_id)) = this.downstream_client.as_ref() {
                downstream_client
                    .send(proto::BufferSaved {
                        project_id: *project_id,
                        buffer_id: buffer_id.into(),
                        mtime: envelope.payload.mtime,
                        version: envelope.payload.version,
                    })
                    .log_err();
            }
        })
    }

    pub async fn handle_buffer_reloaded(
        this: Model<Self>,
        envelope: TypedEnvelope<proto::BufferReloaded>,
        mut cx: AsyncAppContext,
    ) -> Result<()> {
        let buffer_id = BufferId::new(envelope.payload.buffer_id)?;
        let version = deserialize_version(&envelope.payload.version);
        let mtime = envelope.payload.mtime.clone().map(|time| time.into());
        let line_ending = deserialize_line_ending(
            proto::LineEnding::from_i32(envelope.payload.line_ending)
                .ok_or_else(|| anyhow!("missing line ending"))?,
        );
        this.update(&mut cx, |this, cx| {
            if let Some(buffer) = this.get_possibly_incomplete(buffer_id) {
                buffer.update(cx, |buffer, cx| {
                    buffer.did_reload(version, line_ending, mtime, cx);
                });
            }

            if let Some((downstream_client, project_id)) = this.downstream_client.as_ref() {
                downstream_client
                    .send(proto::BufferReloaded {
                        project_id: *project_id,
                        buffer_id: buffer_id.into(),
                        mtime: envelope.payload.mtime,
                        version: envelope.payload.version,
                        line_ending: envelope.payload.line_ending,
                    })
                    .log_err();
            }
        })
    }

    pub async fn handle_blame_buffer(
        this: Model<Self>,
        envelope: TypedEnvelope<proto::BlameBuffer>,
        mut cx: AsyncAppContext,
    ) -> Result<proto::BlameBufferResponse> {
        let buffer_id = BufferId::new(envelope.payload.buffer_id)?;
        let version = deserialize_version(&envelope.payload.version);
        let buffer = this.read_with(&cx, |this, _| this.get_existing(buffer_id))??;
        buffer
            .update(&mut cx, |buffer, _| {
                buffer.wait_for_version(version.clone())
            })?
            .await?;
        let blame = this
            .update(&mut cx, |this, cx| {
                this.blame_buffer(&buffer, Some(version), cx)
            })?
            .await?;
        Ok(serialize_blame_buffer_response(blame))
    }

    pub async fn handle_get_permalink_to_line(
        this: Model<Self>,
        envelope: TypedEnvelope<proto::GetPermalinkToLine>,
        mut cx: AsyncAppContext,
    ) -> Result<proto::GetPermalinkToLineResponse> {
        let buffer_id = BufferId::new(envelope.payload.buffer_id)?;
        // let version = deserialize_version(&envelope.payload.version);
        let selection = {
            let proto_selection = envelope
                .payload
                .selection
                .context("no selection to get permalink for defined")?;
            proto_selection.start as u32..proto_selection.end as u32
        };
        let buffer = this.read_with(&cx, |this, _| this.get_existing(buffer_id))??;
        let permalink = this
            .update(&mut cx, |this, cx| {
                this.get_permalink_to_line(&buffer, selection, cx)
            })?
            .await?;
        Ok(proto::GetPermalinkToLineResponse {
            permalink: permalink.to_string(),
        })
    }

    pub async fn handle_get_staged_text(
        this: Model<Self>,
        request: TypedEnvelope<proto::GetStagedText>,
        mut cx: AsyncAppContext,
    ) -> Result<proto::GetStagedTextResponse> {
        let buffer_id = BufferId::new(request.payload.buffer_id)?;
        let change_set = this
            .update(&mut cx, |this, cx| {
                let buffer = this.get(buffer_id)?;
                Some(this.open_unstaged_changes(buffer, cx))
            })?
            .ok_or_else(|| anyhow!("no such buffer"))?
            .await?;
        this.update(&mut cx, |this, _| {
            let shared_buffers = this
                .shared_buffers
                .entry(request.original_sender_id.unwrap_or(request.sender_id))
                .or_default();
            debug_assert!(shared_buffers.contains_key(&buffer_id));
            if let Some(shared) = shared_buffers.get_mut(&buffer_id) {
                shared.unstaged_changes = Some(change_set.clone());
            }
        })?;
        let staged_text = change_set.read_with(&cx, |change_set, cx| {
            change_set
                .base_text
                .as_ref()
                .map(|buffer| buffer.read(cx).text())
        })?;
        Ok(proto::GetStagedTextResponse { staged_text })
    }

    pub async fn handle_update_diff_base(
        this: Model<Self>,
        request: TypedEnvelope<proto::UpdateDiffBase>,
        mut cx: AsyncAppContext,
    ) -> Result<()> {
        let buffer_id = BufferId::new(request.payload.buffer_id)?;
        let Some((buffer, change_set)) = this.update(&mut cx, |this, _| {
            if let OpenBuffer::Complete {
                unstaged_changes,
                buffer,
            } = this.opened_buffers.get(&buffer_id)?
            {
                Some((buffer.upgrade()?, unstaged_changes.as_ref()?.upgrade()?))
            } else {
                None
            }
        })?
        else {
            return Ok(());
        };
        change_set.update(&mut cx, |change_set, cx| {
            if let Some(staged_text) = request.payload.staged_text {
                let _ = change_set.set_base_text(staged_text, buffer.read(cx).text_snapshot(), cx);
            } else {
                change_set.unset_base_text(buffer.read(cx).text_snapshot(), cx)
            }
        })?;
        Ok(())
    }

    pub fn reload_buffers(
        &self,
        buffers: HashSet<Model<Buffer>>,
        push_to_history: bool,
        cx: &mut ModelContext<Self>,
    ) -> Task<Result<ProjectTransaction>> {
        if buffers.is_empty() {
            return Task::ready(Ok(ProjectTransaction::default()));
        }
        match &self.state {
            BufferStoreState::Local(this) => this.reload_buffers(buffers, push_to_history, cx),
            BufferStoreState::Remote(this) => this.reload_buffers(buffers, push_to_history, cx),
        }
    }

    async fn handle_reload_buffers(
        this: Model<Self>,
        envelope: TypedEnvelope<proto::ReloadBuffers>,
        mut cx: AsyncAppContext,
    ) -> Result<proto::ReloadBuffersResponse> {
        let sender_id = envelope.original_sender_id().unwrap_or_default();
        let reload = this.update(&mut cx, |this, cx| {
            let mut buffers = HashSet::default();
            for buffer_id in &envelope.payload.buffer_ids {
                let buffer_id = BufferId::new(*buffer_id)?;
                buffers.insert(this.get_existing(buffer_id)?);
            }
            Ok::<_, anyhow::Error>(this.reload_buffers(buffers, false, cx))
        })??;

        let project_transaction = reload.await?;
        let project_transaction = this.update(&mut cx, |this, cx| {
            this.serialize_project_transaction_for_peer(project_transaction, sender_id, cx)
        })?;
        Ok(proto::ReloadBuffersResponse {
            transaction: Some(project_transaction),
        })
    }

    pub fn create_buffer_for_peer(
        &mut self,
        buffer: &Model<Buffer>,
        peer_id: proto::PeerId,
        cx: &mut ModelContext<Self>,
    ) -> Task<Result<()>> {
        let buffer_id = buffer.read(cx).remote_id();
        let shared_buffers = self.shared_buffers.entry(peer_id).or_default();
        if shared_buffers.contains_key(&buffer_id) {
            return Task::ready(Ok(()));
        }
        shared_buffers.insert(
            buffer_id,
            SharedBuffer {
                buffer: buffer.clone(),
                unstaged_changes: None,
                lsp_handle: None,
            },
        );

        let Some((client, project_id)) = self.downstream_client.clone() else {
            return Task::ready(Ok(()));
        };

        cx.spawn(|this, mut cx| async move {
            let Some(buffer) = this.update(&mut cx, |this, _| this.get(buffer_id))? else {
                return anyhow::Ok(());
            };

            let operations = buffer.update(&mut cx, |b, cx| b.serialize_ops(None, cx))?;
            let operations = operations.await;
            let state = buffer.update(&mut cx, |buffer, cx| buffer.to_proto(cx))?;

            let initial_state = proto::CreateBufferForPeer {
                project_id,
                peer_id: Some(peer_id),
                variant: Some(proto::create_buffer_for_peer::Variant::State(state)),
            };

            if client.send(initial_state).log_err().is_some() {
                let client = client.clone();
                cx.background_executor()
                    .spawn(async move {
                        let mut chunks = split_operations(operations).peekable();
                        while let Some(chunk) = chunks.next() {
                            let is_last = chunks.peek().is_none();
                            client.send(proto::CreateBufferForPeer {
                                project_id,
                                peer_id: Some(peer_id),
                                variant: Some(proto::create_buffer_for_peer::Variant::Chunk(
                                    proto::BufferChunk {
                                        buffer_id: buffer_id.into(),
                                        operations: chunk,
                                        is_last,
                                    },
                                )),
                            })?;
                        }
                        anyhow::Ok(())
                    })
                    .await
                    .log_err();
            }
            Ok(())
        })
    }

    pub fn forget_shared_buffers(&mut self) {
        self.shared_buffers.clear();
    }

    pub fn forget_shared_buffers_for(&mut self, peer_id: &proto::PeerId) {
        self.shared_buffers.remove(peer_id);
    }

    pub fn update_peer_id(&mut self, old_peer_id: &proto::PeerId, new_peer_id: proto::PeerId) {
        if let Some(buffers) = self.shared_buffers.remove(old_peer_id) {
            self.shared_buffers.insert(new_peer_id, buffers);
        }
    }

    pub fn has_shared_buffers(&self) -> bool {
        !self.shared_buffers.is_empty()
    }

    pub fn create_local_buffer(
        &mut self,
        text: &str,
        language: Option<Arc<Language>>,
        cx: &mut ModelContext<Self>,
    ) -> Model<Buffer> {
        let buffer = cx.new_model(|cx| {
            Buffer::local(text, cx)
                .with_language(language.unwrap_or_else(|| language::PLAIN_TEXT.clone()), cx)
        });

        self.add_buffer(buffer.clone(), cx).log_err();
        let buffer_id = buffer.read(cx).remote_id();

        let this = self
            .as_local_mut()
            .expect("local-only method called in a non-local context");
        if let Some(file) = File::from_dyn(buffer.read(cx).file()) {
            this.local_buffer_ids_by_path.insert(
                ProjectPath {
                    worktree_id: file.worktree_id(cx),
                    path: file.path.clone(),
                },
                buffer_id,
            );

            if let Some(entry_id) = file.entry_id {
                this.local_buffer_ids_by_entry_id
                    .insert(entry_id, buffer_id);
            }
        }
        buffer
    }

    pub fn deserialize_project_transaction(
        &mut self,
        message: proto::ProjectTransaction,
        push_to_history: bool,
        cx: &mut ModelContext<Self>,
    ) -> Task<Result<ProjectTransaction>> {
        if let Some(this) = self.as_remote_mut() {
            this.deserialize_project_transaction(message, push_to_history, cx)
        } else {
            debug_panic!("not a remote buffer store");
            Task::ready(Err(anyhow!("not a remote buffer store")))
        }
    }

    pub fn wait_for_remote_buffer(
        &mut self,
        id: BufferId,
        cx: &mut ModelContext<BufferStore>,
    ) -> Task<Result<Model<Buffer>>> {
        if let Some(this) = self.as_remote_mut() {
            this.wait_for_remote_buffer(id, cx)
        } else {
            debug_panic!("not a remote buffer store");
            Task::ready(Err(anyhow!("not a remote buffer store")))
        }
    }

    pub fn serialize_project_transaction_for_peer(
        &mut self,
        project_transaction: ProjectTransaction,
        peer_id: proto::PeerId,
        cx: &mut ModelContext<Self>,
    ) -> proto::ProjectTransaction {
        let mut serialized_transaction = proto::ProjectTransaction {
            buffer_ids: Default::default(),
            transactions: Default::default(),
        };
        for (buffer, transaction) in project_transaction.0 {
            self.create_buffer_for_peer(&buffer, peer_id, cx)
                .detach_and_log_err(cx);
            serialized_transaction
                .buffer_ids
                .push(buffer.read(cx).remote_id().into());
            serialized_transaction
                .transactions
                .push(language::proto::serialize_transaction(&transaction));
        }
        serialized_transaction
    }
}

impl BufferChangeSet {
    pub fn new(buffer: &text::BufferSnapshot) -> Self {
        Self {
            buffer_id: buffer.remote_id(),
            base_text: None,
            diff_to_buffer: git::diff::BufferDiff::new(buffer),
            recalculate_diff_task: None,
            diff_updated_futures: Vec::new(),
            base_text_version: 0,
        }
    }

    #[cfg(any(test, feature = "test-support"))]
    pub fn new_with_base_text(
        base_text: String,
        buffer: text::BufferSnapshot,
        cx: &mut ModelContext<Self>,
    ) -> Self {
        let mut this = Self::new(&buffer);
        let _ = this.set_base_text(base_text, buffer, cx);
        this
    }

    pub fn diff_hunks_intersecting_range<'a>(
        &'a self,
        range: Range<text::Anchor>,
        buffer_snapshot: &'a text::BufferSnapshot,
    ) -> impl 'a + Iterator<Item = git::diff::DiffHunk> {
        self.diff_to_buffer
            .hunks_intersecting_range(range, buffer_snapshot)
    }

    pub fn diff_hunks_intersecting_range_rev<'a>(
        &'a self,
        range: Range<text::Anchor>,
        buffer_snapshot: &'a text::BufferSnapshot,
    ) -> impl 'a + Iterator<Item = git::diff::DiffHunk> {
        self.diff_to_buffer
            .hunks_intersecting_range_rev(range, buffer_snapshot)
    }

    #[cfg(any(test, feature = "test-support"))]
    pub fn base_text_string(&self, cx: &AppContext) -> Option<String> {
        self.base_text.as_ref().map(|buffer| buffer.read(cx).text())
    }

    pub fn set_base_text(
        &mut self,
        mut base_text: String,
        buffer_snapshot: text::BufferSnapshot,
        cx: &mut ModelContext<Self>,
    ) -> oneshot::Receiver<()> {
        LineEnding::normalize(&mut base_text);
        self.recalculate_diff_internal(base_text, buffer_snapshot, true, cx)
    }

    pub fn unset_base_text(
        &mut self,
        buffer_snapshot: text::BufferSnapshot,
        cx: &mut ModelContext<Self>,
    ) {
        if self.base_text.is_some() {
            self.base_text = None;
            self.diff_to_buffer = BufferDiff::new(&buffer_snapshot);
            self.recalculate_diff_task.take();
            self.base_text_version += 1;
            cx.notify();
        }
    }

    pub fn recalculate_diff(
        &mut self,
        buffer_snapshot: text::BufferSnapshot,
        cx: &mut ModelContext<Self>,
    ) -> oneshot::Receiver<()> {
        if let Some(base_text) = self.base_text.clone() {
            self.recalculate_diff_internal(base_text.read(cx).text(), buffer_snapshot, false, cx)
        } else {
            oneshot::channel().1
        }
    }

    fn recalculate_diff_internal(
        &mut self,
        base_text: String,
        buffer_snapshot: text::BufferSnapshot,
        base_text_changed: bool,
        cx: &mut ModelContext<Self>,
    ) -> oneshot::Receiver<()> {
        let (tx, rx) = oneshot::channel();
        self.diff_updated_futures.push(tx);
        self.recalculate_diff_task = Some(cx.spawn(|this, mut cx| async move {
            let (base_text, diff) = cx
                .background_executor()
                .spawn(async move {
                    let diff = BufferDiff::build(&base_text, &buffer_snapshot).await;
                    (base_text, diff)
                })
                .await;
            this.update(&mut cx, |this, cx| {
                if base_text_changed {
                    this.base_text_version += 1;
                    this.base_text = Some(cx.new_model(|cx| {
                        Buffer::local_normalized(Rope::from(base_text), LineEnding::default(), cx)
                    }));
                }
                this.diff_to_buffer = diff;
                this.recalculate_diff_task.take();
                for tx in this.diff_updated_futures.drain(..) {
                    tx.send(()).ok();
                }
                cx.notify();
            })?;
            Ok(())
        }));
        rx
    }
}

impl OpenBuffer {
    fn upgrade(&self) -> Option<Model<Buffer>> {
        match self {
            OpenBuffer::Complete { buffer, .. } => buffer.upgrade(),
            OpenBuffer::Operations(_) => None,
        }
    }
}

fn is_not_found_error(error: &anyhow::Error) -> bool {
    error
        .root_cause()
        .downcast_ref::<io::Error>()
        .is_some_and(|err| err.kind() == io::ErrorKind::NotFound)
}

fn serialize_blame_buffer_response(blame: Option<git::blame::Blame>) -> proto::BlameBufferResponse {
    let Some(blame) = blame else {
        return proto::BlameBufferResponse {
            blame_response: None,
        };
    };

    let entries = blame
        .entries
        .into_iter()
        .map(|entry| proto::BlameEntry {
            sha: entry.sha.as_bytes().into(),
            start_line: entry.range.start,
            end_line: entry.range.end,
            original_line_number: entry.original_line_number,
            author: entry.author.clone(),
            author_mail: entry.author_mail.clone(),
            author_time: entry.author_time,
            author_tz: entry.author_tz.clone(),
            committer: entry.committer.clone(),
            committer_mail: entry.committer_mail.clone(),
            committer_time: entry.committer_time,
            committer_tz: entry.committer_tz.clone(),
            summary: entry.summary.clone(),
            previous: entry.previous.clone(),
            filename: entry.filename.clone(),
        })
        .collect::<Vec<_>>();

    let messages = blame
        .messages
        .into_iter()
        .map(|(oid, message)| proto::CommitMessage {
            oid: oid.as_bytes().into(),
            message,
        })
        .collect::<Vec<_>>();

    let permalinks = blame
        .permalinks
        .into_iter()
        .map(|(oid, url)| proto::CommitPermalink {
            oid: oid.as_bytes().into(),
            permalink: url.to_string(),
        })
        .collect::<Vec<_>>();

    proto::BlameBufferResponse {
        blame_response: Some(proto::blame_buffer_response::BlameResponse {
            entries,
            messages,
            permalinks,
            remote_url: blame.remote_url,
        }),
    }
}

fn deserialize_blame_buffer_response(
    response: proto::BlameBufferResponse,
) -> Option<git::blame::Blame> {
    let response = response.blame_response?;
    let entries = response
        .entries
        .into_iter()
        .filter_map(|entry| {
            Some(git::blame::BlameEntry {
                sha: git::Oid::from_bytes(&entry.sha).ok()?,
                range: entry.start_line..entry.end_line,
                original_line_number: entry.original_line_number,
                committer: entry.committer,
                committer_time: entry.committer_time,
                committer_tz: entry.committer_tz,
                committer_mail: entry.committer_mail,
                author: entry.author,
                author_mail: entry.author_mail,
                author_time: entry.author_time,
                author_tz: entry.author_tz,
                summary: entry.summary,
                previous: entry.previous,
                filename: entry.filename,
            })
        })
        .collect::<Vec<_>>();

    let messages = response
        .messages
        .into_iter()
        .filter_map(|message| Some((git::Oid::from_bytes(&message.oid).ok()?, message.message)))
        .collect::<HashMap<_, _>>();

    let permalinks = response
        .permalinks
        .into_iter()
        .filter_map(|permalink| {
            Some((
                git::Oid::from_bytes(&permalink.oid).ok()?,
                Url::from_str(&permalink.permalink).ok()?,
            ))
        })
        .collect::<HashMap<_, _>>();

    Some(Blame {
        entries,
        permalinks,
        messages,
        remote_url: response.remote_url,
    })
}<|MERGE_RESOLUTION|>--- conflicted
+++ resolved
@@ -1,9 +1,6 @@
 use crate::{
-<<<<<<< HEAD
     dap_store::DapStore,
-=======
     lsp_store::OpenLspBufferHandle,
->>>>>>> e8c92837
     search::SearchQuery,
     worktree_store::{WorktreeStore, WorktreeStoreEvent},
     ProjectItem as _, ProjectPath,
