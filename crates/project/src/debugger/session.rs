--- conflicted
+++ resolved
@@ -18,7 +18,7 @@
     client::{DebugAdapterClient, SessionId},
     messages::{Events, Message},
     Capabilities, ContinueArguments, EvaluateArgumentsContext, Module, Source, SteppingGranularity,
-    StoppedEvent,
+    StoppedEvent, SourceBreakpoint
 };
 use dap_adapters::build_adapter;
 use futures::channel::oneshot;
@@ -257,6 +257,7 @@
                 &mut cx,
             )
             .await
+
         })
     }
 
@@ -284,47 +285,7 @@
                     DapStatus::Failed {
                         error: error.to_string(),
                     },
-<<<<<<< HEAD
-                    cx.background_executor().clone(),
-                )
-                .await?;
-
-            let raw = adapter.request_args(&disposition);
-
-            // Of relevance: https://github.com/microsoft/vscode/issues/4902#issuecomment-368583522
-            let launch = this.request(Launch { raw }, cx.background_executor().clone());
-            let that = this.clone();
-            let breakpoints = breakpoints.update(&mut cx, |this, cx| this.all_breakpoints(cx))?;
-            let caps = &capabilities;
-            let configuration_sequence = async move {
-                let _ = initialized_rx.await?;
-
-                let mut breakpoint_tasks = Vec::new();
-
-                for (path, breakpoints) in breakpoints {
-                    let breakpoints = breakpoints
-                        .into_iter()
-                        .map(|bp| SourceBreakpoint {
-                            line: bp.position as u64 + 1,
-                            column: None,
-                            condition: None,
-                            hit_condition: None,
-                            log_message: bp.kind.log_message().as_deref().map(Into::into),
-                            mode: None,
-                        })
-                        .collect();
-                    breakpoint_tasks.push(that.request(
-                        dap_command::SetBreakpoints {
-                            source: client_source(&path),
-                            breakpoints,
-                        },
-                        cx.background_executor().clone(),
-                    ));
-                }
-                let _ = futures::future::join_all(breakpoint_tasks).await;
-=======
                 );
->>>>>>> 0797e2a9
 
                 return Err(error);
             }
@@ -369,7 +330,7 @@
         // Of relevance: https://github.com/microsoft/vscode/issues/4902#issuecomment-368583522
         let launch = this.request(Launch { raw }, cx.background_executor().clone());
         let that = this.clone();
-        let breakpoints = breakpoints.update(cx, |this, cx| this.all_breakpoints(true, cx))?;
+        let breakpoints = breakpoints.update(cx, |this, cx| this.all_breakpoints( cx))?;
 
         let configuration_done_supported = ConfigurationDone::is_supported(&capabilities);
         let configuration_sequence = async move {
@@ -378,18 +339,24 @@
             let mut breakpoint_tasks = Vec::new();
 
             for (path, breakpoints) in breakpoints.iter() {
-                breakpoint_tasks.push(
-                    that.request(
-                        dap_command::SetBreakpoints {
-                            source: client_source(&path),
-                            breakpoints: breakpoints
-                                .iter()
-                                .map(|breakpoint| breakpoint.to_source_breakpoint())
-                                .collect(),
-                        },
-                        cx.background_executor().clone(),
-                    ),
-                );
+                let breakpoints = breakpoints
+                    .into_iter()
+                    .map(|bp| SourceBreakpoint {
+                        line: bp.position as u64 + 1,
+                        column: None,
+                        condition: None,
+                        hit_condition: None,
+                        log_message: bp.kind.log_message().as_deref().map(Into::into),
+                        mode: None,
+                    })
+                    .collect();
+                breakpoint_tasks.push(that.request(
+                    dap_command::SetBreakpoints {
+                        source: client_source(&path),
+                        breakpoints,
+                    },
+                    cx.background_executor().clone(),
+                ));
             }
             let _ = futures::future::join_all(breakpoint_tasks).await;
 
