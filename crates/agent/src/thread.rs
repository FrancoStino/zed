use std::fmt::Write as _;
use std::io::Write;
use std::ops::Range;
use std::sync::Arc;
use std::time::Instant;

use anyhow::{Result, anyhow};
use assistant_settings::AssistantSettings;
use assistant_tool::{ActionLog, AnyToolCard, Tool, ToolWorkingSet};
use chrono::{DateTime, Utc};
use collections::{BTreeMap, HashMap};
use feature_flags::{self, FeatureFlagAppExt};
use futures::future::Shared;
use futures::{FutureExt, StreamExt as _};
use git::repository::DiffType;
use gpui::{App, AppContext, Context, Entity, EventEmitter, SharedString, Task, WeakEntity};
use language_model::{
    ConfiguredModel, LanguageModel, LanguageModelCompletionEvent, LanguageModelId,
    LanguageModelKnownError, LanguageModelRegistry, LanguageModelRequest,
    LanguageModelRequestMessage, LanguageModelRequestTool, LanguageModelToolResult,
    LanguageModelToolUseId, MaxMonthlySpendReachedError, MessageContent,
    ModelRequestLimitReachedError, PaymentRequiredError, RequestUsage, Role, StopReason,
    TokenUsage,
};
use project::Project;
use project::git_store::{GitStore, GitStoreCheckpoint, RepositoryState};
use prompt_store::PromptBuilder;
use proto::Plan;
use schemars::JsonSchema;
use serde::{Deserialize, Serialize};
use settings::Settings;
use thiserror::Error;
use util::{ResultExt as _, TryFutureExt as _, post_inc};
use uuid::Uuid;

use crate::context::{AssistantContext, ContextId, format_context_as_string};
use crate::thread_store::{
    SerializedMessage, SerializedMessageSegment, SerializedThread, SerializedToolResult,
    SerializedToolUse, SharedProjectContext,
};
use crate::tool_use::{PendingToolUse, ToolUse, ToolUseState, USING_TOOL_MARKER};

#[derive(Debug, Clone, Copy)]
pub enum RequestKind {
    Chat,
    /// Used when summarizing a thread.
    Summarize,
}

#[derive(
    Debug, PartialEq, Eq, PartialOrd, Ord, Hash, Clone, Serialize, Deserialize, JsonSchema,
)]
pub struct ThreadId(Arc<str>);

impl ThreadId {
    pub fn new() -> Self {
        Self(Uuid::new_v4().to_string().into())
    }
}

impl std::fmt::Display for ThreadId {
    fn fmt(&self, f: &mut std::fmt::Formatter<'_>) -> std::fmt::Result {
        write!(f, "{}", self.0)
    }
}

impl From<&str> for ThreadId {
    fn from(value: &str) -> Self {
        Self(value.into())
    }
}

/// The ID of the user prompt that initiated a request.
///
/// This equates to the user physically submitting a message to the model (e.g., by pressing the Enter key).
#[derive(Debug, PartialEq, Eq, PartialOrd, Ord, Hash, Clone, Serialize, Deserialize)]
pub struct PromptId(Arc<str>);

impl PromptId {
    pub fn new() -> Self {
        Self(Uuid::new_v4().to_string().into())
    }
}

impl std::fmt::Display for PromptId {
    fn fmt(&self, f: &mut std::fmt::Formatter<'_>) -> std::fmt::Result {
        write!(f, "{}", self.0)
    }
}

#[derive(Debug, PartialEq, Eq, PartialOrd, Ord, Hash, Clone, Copy, Serialize, Deserialize)]
pub struct MessageId(pub(crate) usize);

impl MessageId {
    fn post_inc(&mut self) -> Self {
        Self(post_inc(&mut self.0))
    }
}

/// A message in a [`Thread`].
#[derive(Debug, Clone)]
pub struct Message {
    pub id: MessageId,
    pub role: Role,
    pub segments: Vec<MessageSegment>,
    pub context: String,
}

impl Message {
    /// Returns whether the message contains any meaningful text that should be displayed
    /// The model sometimes runs tool without producing any text or just a marker ([`USING_TOOL_MARKER`])
    pub fn should_display_content(&self) -> bool {
        self.segments.iter().all(|segment| segment.should_display())
    }

    pub fn push_thinking(&mut self, text: &str) {
        if let Some(MessageSegment::Thinking(segment)) = self.segments.last_mut() {
            segment.push_str(text);
        } else {
            self.segments
                .push(MessageSegment::Thinking(text.to_string()));
        }
    }

    pub fn push_text(&mut self, text: &str) {
        if let Some(MessageSegment::Text(segment)) = self.segments.last_mut() {
            segment.push_str(text);
        } else {
            self.segments.push(MessageSegment::Text(text.to_string()));
        }
    }

    pub fn to_string(&self) -> String {
        let mut result = String::new();

        if !self.context.is_empty() {
            result.push_str(&self.context);
        }

        for segment in &self.segments {
            match segment {
                MessageSegment::Text(text) => result.push_str(text),
                MessageSegment::Thinking(text) => {
                    result.push_str("<think>");
                    result.push_str(text);
                    result.push_str("</think>");
                }
            }
        }

        result
    }
}

#[derive(Debug, Clone, PartialEq, Eq)]
pub enum MessageSegment {
    Text(String),
    Thinking(String),
}

impl MessageSegment {
    pub fn text_mut(&mut self) -> &mut String {
        match self {
            Self::Text(text) => text,
            Self::Thinking(text) => text,
        }
    }

    pub fn should_display(&self) -> bool {
        // We add USING_TOOL_MARKER when making a request that includes tool uses
        // without non-whitespace text around them, and this can cause the model
        // to mimic the pattern, so we consider those segments not displayable.
        match self {
            Self::Text(text) => text.is_empty() || text.trim() == USING_TOOL_MARKER,
            Self::Thinking(text) => text.is_empty() || text.trim() == USING_TOOL_MARKER,
        }
    }
}

#[derive(Debug, Clone, Serialize, Deserialize)]
pub struct ProjectSnapshot {
    pub worktree_snapshots: Vec<WorktreeSnapshot>,
    pub unsaved_buffer_paths: Vec<String>,
    pub timestamp: DateTime<Utc>,
}

#[derive(Debug, Clone, Serialize, Deserialize)]
pub struct WorktreeSnapshot {
    pub worktree_path: String,
    pub git_state: Option<GitState>,
}

#[derive(Debug, Clone, Serialize, Deserialize)]
pub struct GitState {
    pub remote_url: Option<String>,
    pub head_sha: Option<String>,
    pub current_branch: Option<String>,
    pub diff: Option<String>,
}

#[derive(Clone)]
pub struct ThreadCheckpoint {
    message_id: MessageId,
    git_checkpoint: GitStoreCheckpoint,
}

#[derive(Copy, Clone, Debug, PartialEq, Eq)]
pub enum ThreadFeedback {
    Positive,
    Negative,
}

pub enum LastRestoreCheckpoint {
    Pending {
        message_id: MessageId,
    },
    Error {
        message_id: MessageId,
        error: String,
    },
}

impl LastRestoreCheckpoint {
    pub fn message_id(&self) -> MessageId {
        match self {
            LastRestoreCheckpoint::Pending { message_id } => *message_id,
            LastRestoreCheckpoint::Error { message_id, .. } => *message_id,
        }
    }
}

#[derive(Clone, Debug, Default, Serialize, Deserialize)]
pub enum DetailedSummaryState {
    #[default]
    NotGenerated,
    Generating {
        message_id: MessageId,
    },
    Generated {
        text: SharedString,
        message_id: MessageId,
    },
}

#[derive(Default)]
pub struct TotalTokenUsage {
    pub total: usize,
    pub max: usize,
}

impl TotalTokenUsage {
    pub fn ratio(&self) -> TokenUsageRatio {
        #[cfg(debug_assertions)]
        let warning_threshold: f32 = std::env::var("ZED_THREAD_WARNING_THRESHOLD")
            .unwrap_or("0.8".to_string())
            .parse()
            .unwrap();
        #[cfg(not(debug_assertions))]
        let warning_threshold: f32 = 0.8;

        if self.total >= self.max {
            TokenUsageRatio::Exceeded
        } else if self.total as f32 / self.max as f32 >= warning_threshold {
            TokenUsageRatio::Warning
        } else {
            TokenUsageRatio::Normal
        }
    }

    pub fn add(&self, tokens: usize) -> TotalTokenUsage {
        TotalTokenUsage {
            total: self.total + tokens,
            max: self.max,
        }
    }
}

#[derive(Debug, Default, PartialEq, Eq)]
pub enum TokenUsageRatio {
    #[default]
    Normal,
    Warning,
    Exceeded,
}

/// A thread of conversation with the LLM.
pub struct Thread {
    id: ThreadId,
    updated_at: DateTime<Utc>,
    summary: Option<SharedString>,
    pending_summary: Task<Option<()>>,
    detailed_summary_state: DetailedSummaryState,
    messages: Vec<Message>,
    next_message_id: MessageId,
    last_prompt_id: PromptId,
    context: BTreeMap<ContextId, AssistantContext>,
    context_by_message: HashMap<MessageId, Vec<ContextId>>,
    project_context: SharedProjectContext,
    checkpoints_by_message: HashMap<MessageId, ThreadCheckpoint>,
    completion_count: usize,
    pending_completions: Vec<PendingCompletion>,
    project: Entity<Project>,
    prompt_builder: Arc<PromptBuilder>,
    tools: Entity<ToolWorkingSet>,
    tool_use: ToolUseState,
    action_log: Entity<ActionLog>,
    last_restore_checkpoint: Option<LastRestoreCheckpoint>,
    pending_checkpoint: Option<ThreadCheckpoint>,
    initial_project_snapshot: Shared<Task<Option<Arc<ProjectSnapshot>>>>,
    request_token_usage: Vec<TokenUsage>,
    cumulative_token_usage: TokenUsage,
    exceeded_window_error: Option<ExceededWindowError>,
    feedback: Option<ThreadFeedback>,
    message_feedback: HashMap<MessageId, ThreadFeedback>,
    last_auto_capture_at: Option<Instant>,
    request_callback: Option<
        Box<dyn FnMut(&LanguageModelRequest, &[Result<LanguageModelCompletionEvent, String>])>,
    >,
}

#[derive(Debug, Clone, Serialize, Deserialize)]
pub struct ExceededWindowError {
    /// Model used when last message exceeded context window
    model_id: LanguageModelId,
    /// Token count including last message
    token_count: usize,
}

impl Thread {
    pub fn new(
        project: Entity<Project>,
        tools: Entity<ToolWorkingSet>,
        prompt_builder: Arc<PromptBuilder>,
        system_prompt: SharedProjectContext,
        cx: &mut Context<Self>,
    ) -> Self {
        Self {
            id: ThreadId::new(),
            updated_at: Utc::now(),
            summary: None,
            pending_summary: Task::ready(None),
            detailed_summary_state: DetailedSummaryState::NotGenerated,
            messages: Vec::new(),
            next_message_id: MessageId(0),
            last_prompt_id: PromptId::new(),
            context: BTreeMap::default(),
            context_by_message: HashMap::default(),
            project_context: system_prompt,
            checkpoints_by_message: HashMap::default(),
            completion_count: 0,
            pending_completions: Vec::new(),
            project: project.clone(),
            prompt_builder,
            tools: tools.clone(),
            last_restore_checkpoint: None,
            pending_checkpoint: None,
            tool_use: ToolUseState::new(tools.clone()),
            action_log: cx.new(|_| ActionLog::new(project.clone())),
            initial_project_snapshot: {
                let project_snapshot = Self::project_snapshot(project, cx);
                cx.foreground_executor()
                    .spawn(async move { Some(project_snapshot.await) })
                    .shared()
            },
            request_token_usage: Vec::new(),
            cumulative_token_usage: TokenUsage::default(),
            exceeded_window_error: None,
            feedback: None,
            message_feedback: HashMap::default(),
            last_auto_capture_at: None,
            request_callback: None,
        }
    }

    pub fn deserialize(
        id: ThreadId,
        serialized: SerializedThread,
        project: Entity<Project>,
        tools: Entity<ToolWorkingSet>,
        prompt_builder: Arc<PromptBuilder>,
        project_context: SharedProjectContext,
        cx: &mut Context<Self>,
    ) -> Self {
        let next_message_id = MessageId(
            serialized
                .messages
                .last()
                .map(|message| message.id.0 + 1)
                .unwrap_or(0),
        );
        let tool_use =
            ToolUseState::from_serialized_messages(tools.clone(), &serialized.messages, |_| true);

        Self {
            id,
            updated_at: serialized.updated_at,
            summary: Some(serialized.summary),
            pending_summary: Task::ready(None),
            detailed_summary_state: serialized.detailed_summary_state,
            messages: serialized
                .messages
                .into_iter()
                .map(|message| Message {
                    id: message.id,
                    role: message.role,
                    segments: message
                        .segments
                        .into_iter()
                        .map(|segment| match segment {
                            SerializedMessageSegment::Text { text } => MessageSegment::Text(text),
                            SerializedMessageSegment::Thinking { text } => {
                                MessageSegment::Thinking(text)
                            }
                        })
                        .collect(),
                    context: message.context,
                })
                .collect(),
            next_message_id,
            last_prompt_id: PromptId::new(),
            context: BTreeMap::default(),
            context_by_message: HashMap::default(),
            project_context,
            checkpoints_by_message: HashMap::default(),
            completion_count: 0,
            pending_completions: Vec::new(),
            last_restore_checkpoint: None,
            pending_checkpoint: None,
            project: project.clone(),
            prompt_builder,
            tools,
            tool_use,
            action_log: cx.new(|_| ActionLog::new(project)),
            initial_project_snapshot: Task::ready(serialized.initial_project_snapshot).shared(),
            request_token_usage: serialized.request_token_usage,
            cumulative_token_usage: serialized.cumulative_token_usage,
            exceeded_window_error: None,
            feedback: None,
            message_feedback: HashMap::default(),
            last_auto_capture_at: None,
            request_callback: None,
        }
    }

    pub fn set_request_callback(
        &mut self,
        callback: impl 'static
        + FnMut(&LanguageModelRequest, &[Result<LanguageModelCompletionEvent, String>]),
    ) {
        self.request_callback = Some(Box::new(callback));
    }

    pub fn id(&self) -> &ThreadId {
        &self.id
    }

    pub fn is_empty(&self) -> bool {
        self.messages.is_empty()
    }

    pub fn updated_at(&self) -> DateTime<Utc> {
        self.updated_at
    }

    pub fn touch_updated_at(&mut self) {
        self.updated_at = Utc::now();
    }

    pub fn advance_prompt_id(&mut self) {
        self.last_prompt_id = PromptId::new();
    }

    pub fn summary(&self) -> Option<SharedString> {
        self.summary.clone()
    }

    pub fn project_context(&self) -> SharedProjectContext {
        self.project_context.clone()
    }

    pub const DEFAULT_SUMMARY: SharedString = SharedString::new_static("New Thread");

    pub fn summary_or_default(&self) -> SharedString {
        self.summary.clone().unwrap_or(Self::DEFAULT_SUMMARY)
    }

    pub fn set_summary(&mut self, new_summary: impl Into<SharedString>, cx: &mut Context<Self>) {
        let Some(current_summary) = &self.summary else {
            // Don't allow setting summary until generated
            return;
        };

        let mut new_summary = new_summary.into();

        if new_summary.is_empty() {
            new_summary = Self::DEFAULT_SUMMARY;
        }

        if current_summary != &new_summary {
            self.summary = Some(new_summary);
            cx.emit(ThreadEvent::SummaryChanged);
        }
    }

    pub fn latest_detailed_summary_or_text(&self) -> SharedString {
        self.latest_detailed_summary()
            .unwrap_or_else(|| self.text().into())
    }

    fn latest_detailed_summary(&self) -> Option<SharedString> {
        if let DetailedSummaryState::Generated { text, .. } = &self.detailed_summary_state {
            Some(text.clone())
        } else {
            None
        }
    }

    pub fn message(&self, id: MessageId) -> Option<&Message> {
        self.messages.iter().find(|message| message.id == id)
    }

    pub fn messages(&self) -> impl Iterator<Item = &Message> {
        self.messages.iter()
    }

    pub fn is_generating(&self) -> bool {
        !self.pending_completions.is_empty() || !self.all_tools_finished()
    }

    pub fn tools(&self) -> &Entity<ToolWorkingSet> {
        &self.tools
    }

    pub fn pending_tool(&self, id: &LanguageModelToolUseId) -> Option<&PendingToolUse> {
        self.tool_use
            .pending_tool_uses()
            .into_iter()
            .find(|tool_use| &tool_use.id == id)
    }

    pub fn tools_needing_confirmation(&self) -> impl Iterator<Item = &PendingToolUse> {
        self.tool_use
            .pending_tool_uses()
            .into_iter()
            .filter(|tool_use| tool_use.status.needs_confirmation())
    }

    pub fn has_pending_tool_uses(&self) -> bool {
        !self.tool_use.pending_tool_uses().is_empty()
    }

    pub fn checkpoint_for_message(&self, id: MessageId) -> Option<ThreadCheckpoint> {
        self.checkpoints_by_message.get(&id).cloned()
    }

    pub fn restore_checkpoint(
        &mut self,
        checkpoint: ThreadCheckpoint,
        cx: &mut Context<Self>,
    ) -> Task<Result<()>> {
        self.last_restore_checkpoint = Some(LastRestoreCheckpoint::Pending {
            message_id: checkpoint.message_id,
        });
        cx.emit(ThreadEvent::CheckpointChanged);
        cx.notify();

        let git_store = self.project().read(cx).git_store().clone();
        let restore = git_store.update(cx, |git_store, cx| {
            git_store.restore_checkpoint(checkpoint.git_checkpoint.clone(), cx)
        });

        cx.spawn(async move |this, cx| {
            let result = restore.await;
            this.update(cx, |this, cx| {
                if let Err(err) = result.as_ref() {
                    this.last_restore_checkpoint = Some(LastRestoreCheckpoint::Error {
                        message_id: checkpoint.message_id,
                        error: err.to_string(),
                    });
                } else {
                    this.truncate(checkpoint.message_id, cx);
                    this.last_restore_checkpoint = None;
                }
                this.pending_checkpoint = None;
                cx.emit(ThreadEvent::CheckpointChanged);
                cx.notify();
            })?;
            result
        })
    }

    fn finalize_pending_checkpoint(&mut self, cx: &mut Context<Self>) {
        let pending_checkpoint = if self.is_generating() {
            return;
        } else if let Some(checkpoint) = self.pending_checkpoint.take() {
            checkpoint
        } else {
            return;
        };

        let git_store = self.project.read(cx).git_store().clone();
        let final_checkpoint = git_store.update(cx, |git_store, cx| git_store.checkpoint(cx));
        cx.spawn(async move |this, cx| match final_checkpoint.await {
            Ok(final_checkpoint) => {
                let equal = git_store
                    .update(cx, |store, cx| {
                        store.compare_checkpoints(
                            pending_checkpoint.git_checkpoint.clone(),
                            final_checkpoint.clone(),
                            cx,
                        )
                    })?
                    .await
                    .unwrap_or(false);

                if equal {
                    git_store
                        .update(cx, |store, cx| {
                            store.delete_checkpoint(pending_checkpoint.git_checkpoint, cx)
                        })?
                        .detach();
                } else {
                    this.update(cx, |this, cx| {
                        this.insert_checkpoint(pending_checkpoint, cx)
                    })?;
                }

                git_store
                    .update(cx, |store, cx| {
                        store.delete_checkpoint(final_checkpoint, cx)
                    })?
                    .detach();

                Ok(())
            }
            Err(_) => this.update(cx, |this, cx| {
                this.insert_checkpoint(pending_checkpoint, cx)
            }),
        })
        .detach();
    }

    fn insert_checkpoint(&mut self, checkpoint: ThreadCheckpoint, cx: &mut Context<Self>) {
        self.checkpoints_by_message
            .insert(checkpoint.message_id, checkpoint);
        cx.emit(ThreadEvent::CheckpointChanged);
        cx.notify();
    }

    pub fn last_restore_checkpoint(&self) -> Option<&LastRestoreCheckpoint> {
        self.last_restore_checkpoint.as_ref()
    }

    pub fn truncate(&mut self, message_id: MessageId, cx: &mut Context<Self>) {
        let Some(message_ix) = self
            .messages
            .iter()
            .rposition(|message| message.id == message_id)
        else {
            return;
        };
        for deleted_message in self.messages.drain(message_ix..) {
            self.context_by_message.remove(&deleted_message.id);
            self.checkpoints_by_message.remove(&deleted_message.id);
        }
        cx.notify();
    }

    pub fn context_for_message(&self, id: MessageId) -> impl Iterator<Item = &AssistantContext> {
        self.context_by_message
            .get(&id)
            .into_iter()
            .flat_map(|context| {
                context
                    .iter()
                    .filter_map(|context_id| self.context.get(&context_id))
            })
    }

    /// Returns whether all of the tool uses have finished running.
    pub fn all_tools_finished(&self) -> bool {
        // If the only pending tool uses left are the ones with errors, then
        // that means that we've finished running all of the pending tools.
        self.tool_use
            .pending_tool_uses()
            .iter()
            .all(|tool_use| tool_use.status.is_error())
    }

    pub fn tool_uses_for_message(&self, id: MessageId, cx: &App) -> Vec<ToolUse> {
        self.tool_use.tool_uses_for_message(id, cx)
    }

    pub fn tool_results_for_message(&self, id: MessageId) -> Vec<&LanguageModelToolResult> {
        self.tool_use.tool_results_for_message(id)
    }

    pub fn tool_result(&self, id: &LanguageModelToolUseId) -> Option<&LanguageModelToolResult> {
        self.tool_use.tool_result(id)
    }

    pub fn output_for_tool(&self, id: &LanguageModelToolUseId) -> Option<&Arc<str>> {
        Some(&self.tool_use.tool_result(id)?.content)
    }

    pub fn card_for_tool(&self, id: &LanguageModelToolUseId) -> Option<AnyToolCard> {
        self.tool_use.tool_result_card(id).cloned()
    }

    pub fn message_has_tool_results(&self, message_id: MessageId) -> bool {
        self.tool_use.message_has_tool_results(message_id)
    }

    /// Filter out contexts that have already been included in previous messages
    pub fn filter_new_context<'a>(
        &self,
        context: impl Iterator<Item = &'a AssistantContext>,
    ) -> impl Iterator<Item = &'a AssistantContext> {
        context.filter(|ctx| self.is_context_new(ctx))
    }

    fn is_context_new(&self, context: &AssistantContext) -> bool {
        !self.context.contains_key(&context.id())
    }

    pub fn insert_user_message(
        &mut self,
        text: impl Into<String>,
        context: Vec<AssistantContext>,
        git_checkpoint: Option<GitStoreCheckpoint>,
        cx: &mut Context<Self>,
    ) -> MessageId {
        let text = text.into();

        let message_id = self.insert_message(Role::User, vec![MessageSegment::Text(text)], cx);

        let new_context: Vec<_> = context
            .into_iter()
            .filter(|ctx| self.is_context_new(ctx))
            .collect();

        if !new_context.is_empty() {
            if let Some(context_string) = format_context_as_string(new_context.iter(), cx) {
                if let Some(message) = self.messages.iter_mut().find(|m| m.id == message_id) {
                    message.context = context_string;
                }
            }

            self.action_log.update(cx, |log, cx| {
                // Track all buffers added as context
                for ctx in &new_context {
                    match ctx {
                        AssistantContext::File(file_ctx) => {
                            log.buffer_added_as_context(file_ctx.context_buffer.buffer.clone(), cx);
                        }
                        AssistantContext::Directory(dir_ctx) => {
                            for context_buffer in &dir_ctx.context_buffers {
                                log.buffer_added_as_context(context_buffer.buffer.clone(), cx);
                            }
                        }
                        AssistantContext::Symbol(symbol_ctx) => {
                            log.buffer_added_as_context(
                                symbol_ctx.context_symbol.buffer.clone(),
                                cx,
                            );
                        }
                        AssistantContext::Excerpt(excerpt_context) => {
                            log.buffer_added_as_context(
                                excerpt_context.context_buffer.buffer.clone(),
                                cx,
                            );
                        }
                        AssistantContext::FetchedUrl(_) | AssistantContext::Thread(_) => {}
                    }
                }
            });
        }

        let context_ids = new_context
            .iter()
            .map(|context| context.id())
            .collect::<Vec<_>>();
        self.context.extend(
            new_context
                .into_iter()
                .map(|context| (context.id(), context)),
        );
        self.context_by_message.insert(message_id, context_ids);

        if let Some(git_checkpoint) = git_checkpoint {
            self.pending_checkpoint = Some(ThreadCheckpoint {
                message_id,
                git_checkpoint,
            });
        }

        self.auto_capture_telemetry(cx);

        message_id
    }

    pub fn insert_message(
        &mut self,
        role: Role,
        segments: Vec<MessageSegment>,
        cx: &mut Context<Self>,
    ) -> MessageId {
        let id = self.next_message_id.post_inc();
        self.messages.push(Message {
            id,
            role,
            segments,
            context: String::new(),
        });
        self.touch_updated_at();
        cx.emit(ThreadEvent::MessageAdded(id));
        id
    }

    pub fn edit_message(
        &mut self,
        id: MessageId,
        new_role: Role,
        new_segments: Vec<MessageSegment>,
        cx: &mut Context<Self>,
    ) -> bool {
        let Some(message) = self.messages.iter_mut().find(|message| message.id == id) else {
            return false;
        };
        message.role = new_role;
        message.segments = new_segments;
        self.touch_updated_at();
        cx.emit(ThreadEvent::MessageEdited(id));
        true
    }

    pub fn delete_message(&mut self, id: MessageId, cx: &mut Context<Self>) -> bool {
        let Some(index) = self.messages.iter().position(|message| message.id == id) else {
            return false;
        };
        self.messages.remove(index);
        self.context_by_message.remove(&id);
        self.touch_updated_at();
        cx.emit(ThreadEvent::MessageDeleted(id));
        true
    }

    /// Returns the representation of this [`Thread`] in a textual form.
    ///
    /// This is the representation we use when attaching a thread as context to another thread.
    pub fn text(&self) -> String {
        let mut text = String::new();

        for message in &self.messages {
            text.push_str(match message.role {
                language_model::Role::User => "User:",
                language_model::Role::Assistant => "Assistant:",
                language_model::Role::System => "System:",
            });
            text.push('\n');

            for segment in &message.segments {
                match segment {
                    MessageSegment::Text(content) => text.push_str(content),
                    MessageSegment::Thinking(content) => {
                        text.push_str(&format!("<think>{}</think>", content))
                    }
                }
            }
            text.push('\n');
        }

        text
    }

    /// Serializes this thread into a format for storage or telemetry.
    pub fn serialize(&self, cx: &mut Context<Self>) -> Task<Result<SerializedThread>> {
        let initial_project_snapshot = self.initial_project_snapshot.clone();
        cx.spawn(async move |this, cx| {
            let initial_project_snapshot = initial_project_snapshot.await;
            this.read_with(cx, |this, cx| SerializedThread {
                version: SerializedThread::VERSION.to_string(),
                summary: this.summary_or_default(),
                updated_at: this.updated_at(),
                messages: this
                    .messages()
                    .map(|message| SerializedMessage {
                        id: message.id,
                        role: message.role,
                        segments: message
                            .segments
                            .iter()
                            .map(|segment| match segment {
                                MessageSegment::Text(text) => {
                                    SerializedMessageSegment::Text { text: text.clone() }
                                }
                                MessageSegment::Thinking(text) => {
                                    SerializedMessageSegment::Thinking { text: text.clone() }
                                }
                            })
                            .collect(),
                        tool_uses: this
                            .tool_uses_for_message(message.id, cx)
                            .into_iter()
                            .map(|tool_use| SerializedToolUse {
                                id: tool_use.id,
                                name: tool_use.name,
                                input: tool_use.input,
                            })
                            .collect(),
                        tool_results: this
                            .tool_results_for_message(message.id)
                            .into_iter()
                            .map(|tool_result| SerializedToolResult {
                                tool_use_id: tool_result.tool_use_id.clone(),
                                is_error: tool_result.is_error,
                                content: tool_result.content.clone(),
                            })
                            .collect(),
                        context: message.context.clone(),
                    })
                    .collect(),
                initial_project_snapshot,
                cumulative_token_usage: this.cumulative_token_usage,
                request_token_usage: this.request_token_usage.clone(),
                detailed_summary_state: this.detailed_summary_state.clone(),
                exceeded_window_error: this.exceeded_window_error.clone(),
            })
        })
    }

    pub fn send_to_model(
        &mut self,
        model: Arc<dyn LanguageModel>,
        request_kind: RequestKind,
        cx: &mut Context<Self>,
    ) {
        let mut request = self.to_completion_request(request_kind, cx);
        if model.supports_tools() {
            request.tools = {
                let mut tools = Vec::new();
                tools.extend(
                    self.tools()
                        .read(cx)
                        .enabled_tools(cx)
                        .into_iter()
                        .filter_map(|tool| {
                            // Skip tools that cannot be supported
                            let input_schema = tool.input_schema(model.tool_input_format()).ok()?;
                            Some(LanguageModelRequestTool {
                                name: tool.name(),
                                description: tool.description(),
                                input_schema,
                            })
                        }),
                );

                tools
            };
        }

        self.stream_completion(request, model, cx);
    }

    pub fn used_tools_since_last_user_message(&self) -> bool {
        for message in self.messages.iter().rev() {
            if self.tool_use.message_has_tool_results(message.id) {
                return true;
            } else if message.role == Role::User {
                return false;
            }
        }

        false
    }

    pub fn to_completion_request(
        &self,
        request_kind: RequestKind,
        cx: &mut Context<Self>,
    ) -> LanguageModelRequest {
        let mut request = LanguageModelRequest {
            thread_id: Some(self.id.to_string()),
            prompt_id: Some(self.last_prompt_id.to_string()),
            messages: vec![],
            tools: Vec::new(),
            stop: Vec::new(),
            temperature: None,
        };

        if let Some(project_context) = self.project_context.borrow().as_ref() {
            match self
                .prompt_builder
                .generate_assistant_system_prompt(project_context)
            {
                Err(err) => {
                    let message = format!("{err:?}").into();
                    log::error!("{message}");
                    cx.emit(ThreadEvent::ShowError(ThreadError::Message {
                        header: "Error generating system prompt".into(),
                        message,
                    }));
                }
                Ok(system_prompt) => {
                    request.messages.push(LanguageModelRequestMessage {
                        role: Role::System,
                        content: vec![MessageContent::Text(system_prompt)],
                        cache: true,
                    });
                }
            }
        } else {
            let message = "Context for system prompt unexpectedly not ready.".into();
            log::error!("{message}");
            cx.emit(ThreadEvent::ShowError(ThreadError::Message {
                header: "Error generating system prompt".into(),
                message,
            }));
        }

        for message in &self.messages {
            let mut request_message = LanguageModelRequestMessage {
                role: message.role,
                content: Vec::new(),
                cache: false,
            };

            match request_kind {
                RequestKind::Chat => {
                    self.tool_use
                        .attach_tool_results(message.id, &mut request_message);
                }
                RequestKind::Summarize => {
                    // We don't care about tool use during summarization.
                    if self.tool_use.message_has_tool_results(message.id) {
                        continue;
                    }
                }
            }

            if !message.segments.is_empty() {
                request_message
                    .content
                    .push(MessageContent::Text(message.to_string()));
            }

            match request_kind {
                RequestKind::Chat => {
                    self.tool_use
                        .attach_tool_uses(message.id, &mut request_message);
                }
                RequestKind::Summarize => {
                    // We don't care about tool use during summarization.
                }
            };

            request.messages.push(request_message);
        }

        // https://docs.anthropic.com/en/docs/build-with-claude/prompt-caching
        if let Some(last) = request.messages.last_mut() {
            last.cache = true;
        }

        self.attached_tracked_files_state(&mut request.messages, cx);

        request
    }

    fn attached_tracked_files_state(
        &self,
        messages: &mut Vec<LanguageModelRequestMessage>,
        cx: &App,
    ) {
        const STALE_FILES_HEADER: &str = "These files changed since last read:";

        let mut stale_message = String::new();

        let action_log = self.action_log.read(cx);

        for stale_file in action_log.stale_buffers(cx) {
            let Some(file) = stale_file.read(cx).file() else {
                continue;
            };

            if stale_message.is_empty() {
                write!(&mut stale_message, "{}\n", STALE_FILES_HEADER).ok();
            }

            writeln!(&mut stale_message, "- {}", file.path().display()).ok();
        }

        let mut content = Vec::with_capacity(2);

        if !stale_message.is_empty() {
            content.push(stale_message.into());
        }

        if !content.is_empty() {
            let context_message = LanguageModelRequestMessage {
                role: Role::User,
                content,
                cache: false,
            };

            messages.push(context_message);
        }
    }

    pub fn stream_completion(
        &mut self,
        request: LanguageModelRequest,
        model: Arc<dyn LanguageModel>,
        cx: &mut Context<Self>,
    ) {
        let pending_completion_id = post_inc(&mut self.completion_count);
<<<<<<< HEAD
        let mut request_callback_parameters = if self.request_callback.is_some() {
            Some((request.clone(), Vec::new()))
        } else {
            None
        };

=======
        let prompt_id = self.last_prompt_id.clone();
>>>>>>> 8102a167
        let task = cx.spawn(async move |thread, cx| {
            let stream_completion_future = model.stream_completion_with_usage(request, &cx);
            let initial_token_usage =
                thread.read_with(cx, |thread, _cx| thread.cumulative_token_usage);
            let stream_completion = async {
                let (mut events, usage) = stream_completion_future.await?;

                let mut stop_reason = StopReason::EndTurn;
                let mut current_token_usage = TokenUsage::default();

                if let Some(usage) = usage {
                    thread
                        .update(cx, |_thread, cx| {
                            cx.emit(ThreadEvent::UsageUpdated(usage));
                        })
                        .ok();
                }

                while let Some(event) = events.next().await {
                    if let Some((_, response_events)) = request_callback_parameters.as_mut() {
                        response_events
                            .push(event.as_ref().map_err(|error| error.to_string()).cloned());
                    }

                    let event = event?;

                    thread.update(cx, |thread, cx| {
                        match event {
                            LanguageModelCompletionEvent::StartMessage { .. } => {
                                thread.insert_message(
                                    Role::Assistant,
                                    vec![MessageSegment::Text(String::new())],
                                    cx,
                                );
                            }
                            LanguageModelCompletionEvent::Stop(reason) => {
                                stop_reason = reason;
                            }
                            LanguageModelCompletionEvent::UsageUpdate(token_usage) => {
                                thread.update_token_usage_at_last_message(token_usage);
                                thread.cumulative_token_usage = thread.cumulative_token_usage
                                    + token_usage
                                    - current_token_usage;
                                current_token_usage = token_usage;
                            }
                            LanguageModelCompletionEvent::Text(chunk) => {
                                if let Some(last_message) = thread.messages.last_mut() {
                                    if last_message.role == Role::Assistant {
                                        last_message.push_text(&chunk);
                                        cx.emit(ThreadEvent::StreamedAssistantText(
                                            last_message.id,
                                            chunk,
                                        ));
                                    } else {
                                        // If we won't have an Assistant message yet, assume this chunk marks the beginning
                                        // of a new Assistant response.
                                        //
                                        // Importantly: We do *not* want to emit a `StreamedAssistantText` event here, as it
                                        // will result in duplicating the text of the chunk in the rendered Markdown.
                                        thread.insert_message(
                                            Role::Assistant,
                                            vec![MessageSegment::Text(chunk.to_string())],
                                            cx,
                                        );
                                    };
                                }
                            }
                            LanguageModelCompletionEvent::Thinking(chunk) => {
                                if let Some(last_message) = thread.messages.last_mut() {
                                    if last_message.role == Role::Assistant {
                                        last_message.push_thinking(&chunk);
                                        cx.emit(ThreadEvent::StreamedAssistantThinking(
                                            last_message.id,
                                            chunk,
                                        ));
                                    } else {
                                        // If we won't have an Assistant message yet, assume this chunk marks the beginning
                                        // of a new Assistant response.
                                        //
                                        // Importantly: We do *not* want to emit a `StreamedAssistantText` event here, as it
                                        // will result in duplicating the text of the chunk in the rendered Markdown.
                                        thread.insert_message(
                                            Role::Assistant,
                                            vec![MessageSegment::Thinking(chunk.to_string())],
                                            cx,
                                        );
                                    };
                                }
                            }
                            LanguageModelCompletionEvent::ToolUse(tool_use) => {
                                let last_assistant_message_id = thread
                                    .messages
                                    .iter_mut()
                                    .rfind(|message| message.role == Role::Assistant)
                                    .map(|message| message.id)
                                    .unwrap_or_else(|| {
                                        thread.insert_message(Role::Assistant, vec![], cx)
                                    });

                                thread.tool_use.request_tool_use(
                                    last_assistant_message_id,
                                    tool_use,
                                    cx,
                                );
                            }
                        }

                        thread.touch_updated_at();
                        cx.emit(ThreadEvent::StreamedCompletion);
                        cx.notify();

                        thread.auto_capture_telemetry(cx);
                    })?;

                    smol::future::yield_now().await;
                }

                thread.update(cx, |thread, cx| {
                    thread
                        .pending_completions
                        .retain(|completion| completion.id != pending_completion_id);

                    if thread.summary.is_none() && thread.messages.len() >= 2 {
                        thread.summarize(cx);
                    }
                })?;

                anyhow::Ok(stop_reason)
            };

            let result = stream_completion.await;

            thread
                .update(cx, |thread, cx| {
                    thread.finalize_pending_checkpoint(cx);
                    match result.as_ref() {
                        Ok(stop_reason) => match stop_reason {
                            StopReason::ToolUse => {
                                let tool_uses = thread.use_pending_tools(cx);
                                cx.emit(ThreadEvent::UsePendingTools { tool_uses });
                            }
                            StopReason::EndTurn => {}
                            StopReason::MaxTokens => {}
                        },
                        Err(error) => {
                            if error.is::<PaymentRequiredError>() {
                                cx.emit(ThreadEvent::ShowError(ThreadError::PaymentRequired));
                            } else if error.is::<MaxMonthlySpendReachedError>() {
                                cx.emit(ThreadEvent::ShowError(
                                    ThreadError::MaxMonthlySpendReached,
                                ));
                            } else if let Some(error) =
                                error.downcast_ref::<ModelRequestLimitReachedError>()
                            {
                                cx.emit(ThreadEvent::ShowError(
                                    ThreadError::ModelRequestLimitReached { plan: error.plan },
                                ));
                            } else if let Some(known_error) =
                                error.downcast_ref::<LanguageModelKnownError>()
                            {
                                match known_error {
                                    LanguageModelKnownError::ContextWindowLimitExceeded {
                                        tokens,
                                    } => {
                                        thread.exceeded_window_error = Some(ExceededWindowError {
                                            model_id: model.id(),
                                            token_count: *tokens,
                                        });
                                        cx.notify();
                                    }
                                }
                            } else {
                                let error_message = error
                                    .chain()
                                    .map(|err| err.to_string())
                                    .collect::<Vec<_>>()
                                    .join("\n");
                                cx.emit(ThreadEvent::ShowError(ThreadError::Message {
                                    header: "Error interacting with language model".into(),
                                    message: SharedString::from(error_message.clone()),
                                }));
                            }

                            thread.cancel_last_completion(cx);
                        }
                    }
                    cx.emit(ThreadEvent::Stopped(result.map_err(Arc::new)));

                    if let Some((request_callback, (request, response_events))) = thread
                        .request_callback
                        .as_mut()
                        .zip(request_callback_parameters.as_ref())
                    {
                        request_callback(request, response_events);
                    }

                    thread.auto_capture_telemetry(cx);

                    if let Ok(initial_usage) = initial_token_usage {
                        let usage = thread.cumulative_token_usage - initial_usage;

                        telemetry::event!(
                            "Assistant Thread Completion",
                            thread_id = thread.id().to_string(),
                            prompt_id = prompt_id,
                            model = model.telemetry_id(),
                            model_provider = model.provider_id().to_string(),
                            input_tokens = usage.input_tokens,
                            output_tokens = usage.output_tokens,
                            cache_creation_input_tokens = usage.cache_creation_input_tokens,
                            cache_read_input_tokens = usage.cache_read_input_tokens,
                        );
                    }
                })
                .ok();
        });

        self.pending_completions.push(PendingCompletion {
            id: pending_completion_id,
            _task: task,
        });
    }

    pub fn summarize(&mut self, cx: &mut Context<Self>) {
        let Some(model) = LanguageModelRegistry::read_global(cx).thread_summary_model() else {
            return;
        };

        if !model.provider.is_authenticated(cx) {
            return;
        }

        let mut request = self.to_completion_request(RequestKind::Summarize, cx);
        request.messages.push(LanguageModelRequestMessage {
            role: Role::User,
            content: vec![
                "Generate a concise 3-7 word title for this conversation, omitting punctuation. \
                 Go straight to the title, without any preamble and prefix like `Here's a concise suggestion:...` or `Title:`. \
                 If the conversation is about a specific subject, include it in the title. \
                 Be descriptive. DO NOT speak in the first person."
                    .into(),
            ],
            cache: false,
        });

        self.pending_summary = cx.spawn(async move |this, cx| {
            async move {
                let stream = model.model.stream_completion_text_with_usage(request, &cx);
                let (mut messages, usage) = stream.await?;

                if let Some(usage) = usage {
                    this.update(cx, |_thread, cx| {
                        cx.emit(ThreadEvent::UsageUpdated(usage));
                    })
                    .ok();
                }

                let mut new_summary = String::new();
                while let Some(message) = messages.stream.next().await {
                    let text = message?;
                    let mut lines = text.lines();
                    new_summary.extend(lines.next());

                    // Stop if the LLM generated multiple lines.
                    if lines.next().is_some() {
                        break;
                    }
                }

                this.update(cx, |this, cx| {
                    if !new_summary.is_empty() {
                        this.summary = Some(new_summary.into());
                    }

                    cx.emit(ThreadEvent::SummaryGenerated);
                })?;

                anyhow::Ok(())
            }
            .log_err()
            .await
        });
    }

    pub fn generate_detailed_summary(&mut self, cx: &mut Context<Self>) -> Option<Task<()>> {
        let last_message_id = self.messages.last().map(|message| message.id)?;

        match &self.detailed_summary_state {
            DetailedSummaryState::Generating { message_id, .. }
            | DetailedSummaryState::Generated { message_id, .. }
                if *message_id == last_message_id =>
            {
                // Already up-to-date
                return None;
            }
            _ => {}
        }

        let ConfiguredModel { model, provider } =
            LanguageModelRegistry::read_global(cx).thread_summary_model()?;

        if !provider.is_authenticated(cx) {
            return None;
        }

        let mut request = self.to_completion_request(RequestKind::Summarize, cx);

        request.messages.push(LanguageModelRequestMessage {
            role: Role::User,
            content: vec![
                "Generate a detailed summary of this conversation. Include:\n\
                1. A brief overview of what was discussed\n\
                2. Key facts or information discovered\n\
                3. Outcomes or conclusions reached\n\
                4. Any action items or next steps if any\n\
                Format it in Markdown with headings and bullet points."
                    .into(),
            ],
            cache: false,
        });

        let task = cx.spawn(async move |thread, cx| {
            let stream = model.stream_completion_text(request, &cx);
            let Some(mut messages) = stream.await.log_err() else {
                thread
                    .update(cx, |this, _cx| {
                        this.detailed_summary_state = DetailedSummaryState::NotGenerated;
                    })
                    .log_err();

                return;
            };

            let mut new_detailed_summary = String::new();

            while let Some(chunk) = messages.stream.next().await {
                if let Some(chunk) = chunk.log_err() {
                    new_detailed_summary.push_str(&chunk);
                }
            }

            thread
                .update(cx, |this, _cx| {
                    this.detailed_summary_state = DetailedSummaryState::Generated {
                        text: new_detailed_summary.into(),
                        message_id: last_message_id,
                    };
                })
                .log_err();
        });

        self.detailed_summary_state = DetailedSummaryState::Generating {
            message_id: last_message_id,
        };

        Some(task)
    }

    pub fn is_generating_detailed_summary(&self) -> bool {
        matches!(
            self.detailed_summary_state,
            DetailedSummaryState::Generating { .. }
        )
    }

    pub fn use_pending_tools(&mut self, cx: &mut Context<Self>) -> Vec<PendingToolUse> {
        self.auto_capture_telemetry(cx);
        let request = self.to_completion_request(RequestKind::Chat, cx);
        let messages = Arc::new(request.messages);
        let pending_tool_uses = self
            .tool_use
            .pending_tool_uses()
            .into_iter()
            .filter(|tool_use| tool_use.status.is_idle())
            .cloned()
            .collect::<Vec<_>>();

        for tool_use in pending_tool_uses.iter() {
            if let Some(tool) = self.tools.read(cx).tool(&tool_use.name, cx) {
                if tool.needs_confirmation(&tool_use.input, cx)
                    && !AssistantSettings::get_global(cx).always_allow_tool_actions
                {
                    self.tool_use.confirm_tool_use(
                        tool_use.id.clone(),
                        tool_use.ui_text.clone(),
                        tool_use.input.clone(),
                        messages.clone(),
                        tool,
                    );
                    cx.emit(ThreadEvent::ToolConfirmationNeeded);
                } else {
                    self.run_tool(
                        tool_use.id.clone(),
                        tool_use.ui_text.clone(),
                        tool_use.input.clone(),
                        &messages,
                        tool,
                        cx,
                    );
                }
            }
        }

        pending_tool_uses
    }

    pub fn run_tool(
        &mut self,
        tool_use_id: LanguageModelToolUseId,
        ui_text: impl Into<SharedString>,
        input: serde_json::Value,
        messages: &[LanguageModelRequestMessage],
        tool: Arc<dyn Tool>,
        cx: &mut Context<Thread>,
    ) {
        let task = self.spawn_tool_use(tool_use_id.clone(), messages, input, tool, cx);
        self.tool_use
            .run_pending_tool(tool_use_id, ui_text.into(), task);
    }

    fn spawn_tool_use(
        &mut self,
        tool_use_id: LanguageModelToolUseId,
        messages: &[LanguageModelRequestMessage],
        input: serde_json::Value,
        tool: Arc<dyn Tool>,
        cx: &mut Context<Thread>,
    ) -> Task<()> {
        let tool_name: Arc<str> = tool.name().into();

        let tool_result = if self.tools.read(cx).is_disabled(&tool.source(), &tool_name) {
            Task::ready(Err(anyhow!("tool is disabled: {tool_name}"))).into()
        } else {
            tool.run(
                input,
                messages,
                self.project.clone(),
                self.action_log.clone(),
                cx,
            )
        };

        // Store the card separately if it exists
        if let Some(card) = tool_result.card.clone() {
            self.tool_use
                .insert_tool_result_card(tool_use_id.clone(), card);
        }

        cx.spawn({
            async move |thread: WeakEntity<Thread>, cx| {
                let output = tool_result.output.await;

                thread
                    .update(cx, |thread, cx| {
                        let pending_tool_use = thread.tool_use.insert_tool_output(
                            tool_use_id.clone(),
                            tool_name,
                            output,
                            cx,
                        );
                        thread.tool_finished(tool_use_id, pending_tool_use, false, cx);
                    })
                    .ok();
            }
        })
    }

    fn tool_finished(
        &mut self,
        tool_use_id: LanguageModelToolUseId,
        pending_tool_use: Option<PendingToolUse>,
        canceled: bool,
        cx: &mut Context<Self>,
    ) {
        if self.all_tools_finished() {
            let model_registry = LanguageModelRegistry::read_global(cx);
            if let Some(ConfiguredModel { model, .. }) = model_registry.default_model() {
                self.attach_tool_results(cx);
                if !canceled {
                    self.send_to_model(model, RequestKind::Chat, cx);
                }
            }
        }

        cx.emit(ThreadEvent::ToolFinished {
            tool_use_id,
            pending_tool_use,
        });
    }

    /// Insert an empty message to be populated with tool results upon send.
    pub fn attach_tool_results(&mut self, cx: &mut Context<Self>) {
        self.insert_message(Role::User, vec![], cx);
        self.auto_capture_telemetry(cx);
    }

    /// Cancels the last pending completion, if there are any pending.
    ///
    /// Returns whether a completion was canceled.
    pub fn cancel_last_completion(&mut self, cx: &mut Context<Self>) -> bool {
        let canceled = if self.pending_completions.pop().is_some() {
            true
        } else {
            let mut canceled = false;
            for pending_tool_use in self.tool_use.cancel_pending() {
                canceled = true;
                self.tool_finished(
                    pending_tool_use.id.clone(),
                    Some(pending_tool_use),
                    true,
                    cx,
                );
            }
            canceled
        };
        self.finalize_pending_checkpoint(cx);
        canceled
    }

    pub fn feedback(&self) -> Option<ThreadFeedback> {
        self.feedback
    }

    pub fn message_feedback(&self, message_id: MessageId) -> Option<ThreadFeedback> {
        self.message_feedback.get(&message_id).copied()
    }

    pub fn report_message_feedback(
        &mut self,
        message_id: MessageId,
        feedback: ThreadFeedback,
        cx: &mut Context<Self>,
    ) -> Task<Result<()>> {
        if self.message_feedback.get(&message_id) == Some(&feedback) {
            return Task::ready(Ok(()));
        }

        let final_project_snapshot = Self::project_snapshot(self.project.clone(), cx);
        let serialized_thread = self.serialize(cx);
        let thread_id = self.id().clone();
        let client = self.project.read(cx).client();

        let enabled_tool_names: Vec<String> = self
            .tools()
            .read(cx)
            .enabled_tools(cx)
            .iter()
            .map(|tool| tool.name().to_string())
            .collect();

        self.message_feedback.insert(message_id, feedback);

        cx.notify();

        let message_content = self
            .message(message_id)
            .map(|msg| msg.to_string())
            .unwrap_or_default();

        cx.background_spawn(async move {
            let final_project_snapshot = final_project_snapshot.await;
            let serialized_thread = serialized_thread.await?;
            let thread_data =
                serde_json::to_value(serialized_thread).unwrap_or_else(|_| serde_json::Value::Null);

            let rating = match feedback {
                ThreadFeedback::Positive => "positive",
                ThreadFeedback::Negative => "negative",
            };
            telemetry::event!(
                "Assistant Thread Rated",
                rating,
                thread_id,
                enabled_tool_names,
                message_id = message_id.0,
                message_content,
                thread_data,
                final_project_snapshot
            );
            client.telemetry().flush_events();

            Ok(())
        })
    }

    pub fn report_feedback(
        &mut self,
        feedback: ThreadFeedback,
        cx: &mut Context<Self>,
    ) -> Task<Result<()>> {
        let last_assistant_message_id = self
            .messages
            .iter()
            .rev()
            .find(|msg| msg.role == Role::Assistant)
            .map(|msg| msg.id);

        if let Some(message_id) = last_assistant_message_id {
            self.report_message_feedback(message_id, feedback, cx)
        } else {
            let final_project_snapshot = Self::project_snapshot(self.project.clone(), cx);
            let serialized_thread = self.serialize(cx);
            let thread_id = self.id().clone();
            let client = self.project.read(cx).client();
            self.feedback = Some(feedback);
            cx.notify();

            cx.background_spawn(async move {
                let final_project_snapshot = final_project_snapshot.await;
                let serialized_thread = serialized_thread.await?;
                let thread_data = serde_json::to_value(serialized_thread)
                    .unwrap_or_else(|_| serde_json::Value::Null);

                let rating = match feedback {
                    ThreadFeedback::Positive => "positive",
                    ThreadFeedback::Negative => "negative",
                };
                telemetry::event!(
                    "Assistant Thread Rated",
                    rating,
                    thread_id,
                    thread_data,
                    final_project_snapshot
                );
                client.telemetry().flush_events();

                Ok(())
            })
        }
    }

    /// Create a snapshot of the current project state including git information and unsaved buffers.
    fn project_snapshot(
        project: Entity<Project>,
        cx: &mut Context<Self>,
    ) -> Task<Arc<ProjectSnapshot>> {
        let git_store = project.read(cx).git_store().clone();
        let worktree_snapshots: Vec<_> = project
            .read(cx)
            .visible_worktrees(cx)
            .map(|worktree| Self::worktree_snapshot(worktree, git_store.clone(), cx))
            .collect();

        cx.spawn(async move |_, cx| {
            let worktree_snapshots = futures::future::join_all(worktree_snapshots).await;

            let mut unsaved_buffers = Vec::new();
            cx.update(|app_cx| {
                let buffer_store = project.read(app_cx).buffer_store();
                for buffer_handle in buffer_store.read(app_cx).buffers() {
                    let buffer = buffer_handle.read(app_cx);
                    if buffer.is_dirty() {
                        if let Some(file) = buffer.file() {
                            let path = file.path().to_string_lossy().to_string();
                            unsaved_buffers.push(path);
                        }
                    }
                }
            })
            .ok();

            Arc::new(ProjectSnapshot {
                worktree_snapshots,
                unsaved_buffer_paths: unsaved_buffers,
                timestamp: Utc::now(),
            })
        })
    }

    fn worktree_snapshot(
        worktree: Entity<project::Worktree>,
        git_store: Entity<GitStore>,
        cx: &App,
    ) -> Task<WorktreeSnapshot> {
        cx.spawn(async move |cx| {
            // Get worktree path and snapshot
            let worktree_info = cx.update(|app_cx| {
                let worktree = worktree.read(app_cx);
                let path = worktree.abs_path().to_string_lossy().to_string();
                let snapshot = worktree.snapshot();
                (path, snapshot)
            });

            let Ok((worktree_path, _snapshot)) = worktree_info else {
                return WorktreeSnapshot {
                    worktree_path: String::new(),
                    git_state: None,
                };
            };

            let git_state = git_store
                .update(cx, |git_store, cx| {
                    git_store
                        .repositories()
                        .values()
                        .find(|repo| {
                            repo.read(cx)
                                .abs_path_to_repo_path(&worktree.read(cx).abs_path())
                                .is_some()
                        })
                        .cloned()
                })
                .ok()
                .flatten()
                .map(|repo| {
                    repo.update(cx, |repo, _| {
                        let current_branch =
                            repo.branch.as_ref().map(|branch| branch.name.to_string());
                        repo.send_job(None, |state, _| async move {
                            let RepositoryState::Local { backend, .. } = state else {
                                return GitState {
                                    remote_url: None,
                                    head_sha: None,
                                    current_branch,
                                    diff: None,
                                };
                            };

                            let remote_url = backend.remote_url("origin");
                            let head_sha = backend.head_sha();
                            let diff = backend.diff(DiffType::HeadToWorktree).await.ok();

                            GitState {
                                remote_url,
                                head_sha,
                                current_branch,
                                diff,
                            }
                        })
                    })
                });

            let git_state = match git_state {
                Some(git_state) => match git_state.ok() {
                    Some(git_state) => git_state.await.ok(),
                    None => None,
                },
                None => None,
            };

            WorktreeSnapshot {
                worktree_path,
                git_state,
            }
        })
    }

    pub fn to_markdown(&self, cx: &App) -> Result<String> {
        let mut markdown = Vec::new();

        if let Some(summary) = self.summary() {
            writeln!(markdown, "# {summary}\n")?;
        };

        for message in self.messages() {
            writeln!(
                markdown,
                "## {role}\n",
                role = match message.role {
                    Role::User => "User",
                    Role::Assistant => "Assistant",
                    Role::System => "System",
                }
            )?;

            if !message.context.is_empty() {
                writeln!(markdown, "{}", message.context)?;
            }

            for segment in &message.segments {
                match segment {
                    MessageSegment::Text(text) => writeln!(markdown, "{}\n", text)?,
                    MessageSegment::Thinking(text) => {
                        writeln!(markdown, "<think>{}</think>\n", text)?
                    }
                }
            }

            for tool_use in self.tool_uses_for_message(message.id, cx) {
                writeln!(
                    markdown,
                    "**Use Tool: {} ({})**",
                    tool_use.name, tool_use.id
                )?;
                writeln!(markdown, "```json")?;
                writeln!(
                    markdown,
                    "{}",
                    serde_json::to_string_pretty(&tool_use.input)?
                )?;
                writeln!(markdown, "```")?;
            }

            for tool_result in self.tool_results_for_message(message.id) {
                write!(markdown, "**Tool Results: {}", tool_result.tool_use_id)?;
                if tool_result.is_error {
                    write!(markdown, " (Error)")?;
                }

                writeln!(markdown, "**\n")?;
                writeln!(markdown, "{}", tool_result.content)?;
            }
        }

        Ok(String::from_utf8_lossy(&markdown).to_string())
    }

    pub fn keep_edits_in_range(
        &mut self,
        buffer: Entity<language::Buffer>,
        buffer_range: Range<language::Anchor>,
        cx: &mut Context<Self>,
    ) {
        self.action_log.update(cx, |action_log, cx| {
            action_log.keep_edits_in_range(buffer, buffer_range, cx)
        });
    }

    pub fn keep_all_edits(&mut self, cx: &mut Context<Self>) {
        self.action_log
            .update(cx, |action_log, cx| action_log.keep_all_edits(cx));
    }

    pub fn reject_edits_in_ranges(
        &mut self,
        buffer: Entity<language::Buffer>,
        buffer_ranges: Vec<Range<language::Anchor>>,
        cx: &mut Context<Self>,
    ) -> Task<Result<()>> {
        self.action_log.update(cx, |action_log, cx| {
            action_log.reject_edits_in_ranges(buffer, buffer_ranges, cx)
        })
    }

    pub fn action_log(&self) -> &Entity<ActionLog> {
        &self.action_log
    }

    pub fn project(&self) -> &Entity<Project> {
        &self.project
    }

    pub fn auto_capture_telemetry(&mut self, cx: &mut Context<Self>) {
        if !cx.has_flag::<feature_flags::ThreadAutoCapture>() {
            return;
        }

        let now = Instant::now();
        if let Some(last) = self.last_auto_capture_at {
            if now.duration_since(last).as_secs() < 10 {
                return;
            }
        }

        self.last_auto_capture_at = Some(now);

        let thread_id = self.id().clone();
        let github_login = self
            .project
            .read(cx)
            .user_store()
            .read(cx)
            .current_user()
            .map(|user| user.github_login.clone());
        let client = self.project.read(cx).client().clone();
        let serialize_task = self.serialize(cx);

        cx.background_executor()
            .spawn(async move {
                if let Ok(serialized_thread) = serialize_task.await {
                    if let Ok(thread_data) = serde_json::to_value(serialized_thread) {
                        telemetry::event!(
                            "Agent Thread Auto-Captured",
                            thread_id = thread_id.to_string(),
                            thread_data = thread_data,
                            auto_capture_reason = "tracked_user",
                            github_login = github_login
                        );

                        client.telemetry().flush_events();
                    }
                }
            })
            .detach();
    }

    pub fn cumulative_token_usage(&self) -> TokenUsage {
        self.cumulative_token_usage
    }

    pub fn token_usage_up_to_message(&self, message_id: MessageId, cx: &App) -> TotalTokenUsage {
        let Some(model) = LanguageModelRegistry::read_global(cx).default_model() else {
            return TotalTokenUsage::default();
        };

        let max = model.model.max_token_count();

        let index = self
            .messages
            .iter()
            .position(|msg| msg.id == message_id)
            .unwrap_or(0);

        if index == 0 {
            return TotalTokenUsage { total: 0, max };
        }

        let token_usage = &self
            .request_token_usage
            .get(index - 1)
            .cloned()
            .unwrap_or_default();

        TotalTokenUsage {
            total: token_usage.total_tokens() as usize,
            max,
        }
    }

    pub fn total_token_usage(&self, cx: &App) -> TotalTokenUsage {
        let model_registry = LanguageModelRegistry::read_global(cx);
        let Some(model) = model_registry.default_model() else {
            return TotalTokenUsage::default();
        };

        let max = model.model.max_token_count();

        if let Some(exceeded_error) = &self.exceeded_window_error {
            if model.model.id() == exceeded_error.model_id {
                return TotalTokenUsage {
                    total: exceeded_error.token_count,
                    max,
                };
            }
        }

        let total = self
            .token_usage_at_last_message()
            .unwrap_or_default()
            .total_tokens() as usize;

        TotalTokenUsage { total, max }
    }

    fn token_usage_at_last_message(&self) -> Option<TokenUsage> {
        self.request_token_usage
            .get(self.messages.len().saturating_sub(1))
            .or_else(|| self.request_token_usage.last())
            .cloned()
    }

    fn update_token_usage_at_last_message(&mut self, token_usage: TokenUsage) {
        let placeholder = self.token_usage_at_last_message().unwrap_or_default();
        self.request_token_usage
            .resize(self.messages.len(), placeholder);

        if let Some(last) = self.request_token_usage.last_mut() {
            *last = token_usage;
        }
    }

    pub fn deny_tool_use(
        &mut self,
        tool_use_id: LanguageModelToolUseId,
        tool_name: Arc<str>,
        cx: &mut Context<Self>,
    ) {
        let err = Err(anyhow::anyhow!(
            "Permission to run tool action denied by user"
        ));

        self.tool_use
            .insert_tool_output(tool_use_id.clone(), tool_name, err, cx);
        self.tool_finished(tool_use_id.clone(), None, true, cx);
    }
}

#[derive(Debug, Clone, Error)]
pub enum ThreadError {
    #[error("Payment required")]
    PaymentRequired,
    #[error("Max monthly spend reached")]
    MaxMonthlySpendReached,
    #[error("Model request limit reached")]
    ModelRequestLimitReached { plan: Plan },
    #[error("Message {header}: {message}")]
    Message {
        header: SharedString,
        message: SharedString,
    },
}

#[derive(Debug, Clone)]
pub enum ThreadEvent {
    ShowError(ThreadError),
    UsageUpdated(RequestUsage),
    StreamedCompletion,
    StreamedAssistantText(MessageId, String),
    StreamedAssistantThinking(MessageId, String),
    Stopped(Result<StopReason, Arc<anyhow::Error>>),
    MessageAdded(MessageId),
    MessageEdited(MessageId),
    MessageDeleted(MessageId),
    SummaryGenerated,
    SummaryChanged,
    UsePendingTools {
        tool_uses: Vec<PendingToolUse>,
    },
    ToolFinished {
        #[allow(unused)]
        tool_use_id: LanguageModelToolUseId,
        /// The pending tool use that corresponds to this tool.
        pending_tool_use: Option<PendingToolUse>,
    },
    CheckpointChanged,
    ToolConfirmationNeeded,
}

impl EventEmitter<ThreadEvent> for Thread {}

struct PendingCompletion {
    id: usize,
    _task: Task<()>,
}

#[cfg(test)]
mod tests {
    use super::*;
    use crate::{ThreadStore, context_store::ContextStore, thread_store};
    use assistant_settings::AssistantSettings;
    use context_server::ContextServerSettings;
    use editor::EditorSettings;
    use gpui::TestAppContext;
    use project::{FakeFs, Project};
    use prompt_store::PromptBuilder;
    use serde_json::json;
    use settings::{Settings, SettingsStore};
    use std::sync::Arc;
    use theme::ThemeSettings;
    use util::path;
    use workspace::Workspace;

    #[gpui::test]
    async fn test_message_with_context(cx: &mut TestAppContext) {
        init_test_settings(cx);

        let project = create_test_project(
            cx,
            json!({"code.rs": "fn main() {\n    println!(\"Hello, world!\");\n}"}),
        )
        .await;

        let (_workspace, _thread_store, thread, context_store) =
            setup_test_environment(cx, project.clone()).await;

        add_file_to_context(&project, &context_store, "test/code.rs", cx)
            .await
            .unwrap();

        let context =
            context_store.update(cx, |store, _| store.context().first().cloned().unwrap());

        // Insert user message with context
        let message_id = thread.update(cx, |thread, cx| {
            thread.insert_user_message("Please explain this code", vec![context], None, cx)
        });

        // Check content and context in message object
        let message = thread.read_with(cx, |thread, _| thread.message(message_id).unwrap().clone());

        // Use different path format strings based on platform for the test
        #[cfg(windows)]
        let path_part = r"test\code.rs";
        #[cfg(not(windows))]
        let path_part = "test/code.rs";

        let expected_context = format!(
            r#"
<context>
The following items were attached by the user. You don't need to use other tools to read them.

<files>
```rs {path_part}
fn main() {{
    println!("Hello, world!");
}}
```
</files>
</context>
"#
        );

        assert_eq!(message.role, Role::User);
        assert_eq!(message.segments.len(), 1);
        assert_eq!(
            message.segments[0],
            MessageSegment::Text("Please explain this code".to_string())
        );
        assert_eq!(message.context, expected_context);

        // Check message in request
        let request = thread.update(cx, |thread, cx| {
            thread.to_completion_request(RequestKind::Chat, cx)
        });

        assert_eq!(request.messages.len(), 2);
        let expected_full_message = format!("{}Please explain this code", expected_context);
        assert_eq!(request.messages[1].string_contents(), expected_full_message);
    }

    #[gpui::test]
    async fn test_only_include_new_contexts(cx: &mut TestAppContext) {
        init_test_settings(cx);

        let project = create_test_project(
            cx,
            json!({
                "file1.rs": "fn function1() {}\n",
                "file2.rs": "fn function2() {}\n",
                "file3.rs": "fn function3() {}\n",
            }),
        )
        .await;

        let (_, _thread_store, thread, context_store) =
            setup_test_environment(cx, project.clone()).await;

        // Open files individually
        add_file_to_context(&project, &context_store, "test/file1.rs", cx)
            .await
            .unwrap();
        add_file_to_context(&project, &context_store, "test/file2.rs", cx)
            .await
            .unwrap();
        add_file_to_context(&project, &context_store, "test/file3.rs", cx)
            .await
            .unwrap();

        // Get the context objects
        let contexts = context_store.update(cx, |store, _| store.context().clone());
        assert_eq!(contexts.len(), 3);

        // First message with context 1
        let message1_id = thread.update(cx, |thread, cx| {
            thread.insert_user_message("Message 1", vec![contexts[0].clone()], None, cx)
        });

        // Second message with contexts 1 and 2 (context 1 should be skipped as it's already included)
        let message2_id = thread.update(cx, |thread, cx| {
            thread.insert_user_message(
                "Message 2",
                vec![contexts[0].clone(), contexts[1].clone()],
                None,
                cx,
            )
        });

        // Third message with all three contexts (contexts 1 and 2 should be skipped)
        let message3_id = thread.update(cx, |thread, cx| {
            thread.insert_user_message(
                "Message 3",
                vec![
                    contexts[0].clone(),
                    contexts[1].clone(),
                    contexts[2].clone(),
                ],
                None,
                cx,
            )
        });

        // Check what contexts are included in each message
        let (message1, message2, message3) = thread.read_with(cx, |thread, _| {
            (
                thread.message(message1_id).unwrap().clone(),
                thread.message(message2_id).unwrap().clone(),
                thread.message(message3_id).unwrap().clone(),
            )
        });

        // First message should include context 1
        assert!(message1.context.contains("file1.rs"));

        // Second message should include only context 2 (not 1)
        assert!(!message2.context.contains("file1.rs"));
        assert!(message2.context.contains("file2.rs"));

        // Third message should include only context 3 (not 1 or 2)
        assert!(!message3.context.contains("file1.rs"));
        assert!(!message3.context.contains("file2.rs"));
        assert!(message3.context.contains("file3.rs"));

        // Check entire request to make sure all contexts are properly included
        let request = thread.update(cx, |thread, cx| {
            thread.to_completion_request(RequestKind::Chat, cx)
        });

        // The request should contain all 3 messages
        assert_eq!(request.messages.len(), 4);

        // Check that the contexts are properly formatted in each message
        assert!(request.messages[1].string_contents().contains("file1.rs"));
        assert!(!request.messages[1].string_contents().contains("file2.rs"));
        assert!(!request.messages[1].string_contents().contains("file3.rs"));

        assert!(!request.messages[2].string_contents().contains("file1.rs"));
        assert!(request.messages[2].string_contents().contains("file2.rs"));
        assert!(!request.messages[2].string_contents().contains("file3.rs"));

        assert!(!request.messages[3].string_contents().contains("file1.rs"));
        assert!(!request.messages[3].string_contents().contains("file2.rs"));
        assert!(request.messages[3].string_contents().contains("file3.rs"));
    }

    #[gpui::test]
    async fn test_message_without_files(cx: &mut TestAppContext) {
        init_test_settings(cx);

        let project = create_test_project(
            cx,
            json!({"code.rs": "fn main() {\n    println!(\"Hello, world!\");\n}"}),
        )
        .await;

        let (_, _thread_store, thread, _context_store) =
            setup_test_environment(cx, project.clone()).await;

        // Insert user message without any context (empty context vector)
        let message_id = thread.update(cx, |thread, cx| {
            thread.insert_user_message("What is the best way to learn Rust?", vec![], None, cx)
        });

        // Check content and context in message object
        let message = thread.read_with(cx, |thread, _| thread.message(message_id).unwrap().clone());

        // Context should be empty when no files are included
        assert_eq!(message.role, Role::User);
        assert_eq!(message.segments.len(), 1);
        assert_eq!(
            message.segments[0],
            MessageSegment::Text("What is the best way to learn Rust?".to_string())
        );
        assert_eq!(message.context, "");

        // Check message in request
        let request = thread.update(cx, |thread, cx| {
            thread.to_completion_request(RequestKind::Chat, cx)
        });

        assert_eq!(request.messages.len(), 2);
        assert_eq!(
            request.messages[1].string_contents(),
            "What is the best way to learn Rust?"
        );

        // Add second message, also without context
        let message2_id = thread.update(cx, |thread, cx| {
            thread.insert_user_message("Are there any good books?", vec![], None, cx)
        });

        let message2 =
            thread.read_with(cx, |thread, _| thread.message(message2_id).unwrap().clone());
        assert_eq!(message2.context, "");

        // Check that both messages appear in the request
        let request = thread.update(cx, |thread, cx| {
            thread.to_completion_request(RequestKind::Chat, cx)
        });

        assert_eq!(request.messages.len(), 3);
        assert_eq!(
            request.messages[1].string_contents(),
            "What is the best way to learn Rust?"
        );
        assert_eq!(
            request.messages[2].string_contents(),
            "Are there any good books?"
        );
    }

    #[gpui::test]
    async fn test_stale_buffer_notification(cx: &mut TestAppContext) {
        init_test_settings(cx);

        let project = create_test_project(
            cx,
            json!({"code.rs": "fn main() {\n    println!(\"Hello, world!\");\n}"}),
        )
        .await;

        let (_workspace, _thread_store, thread, context_store) =
            setup_test_environment(cx, project.clone()).await;

        // Open buffer and add it to context
        let buffer = add_file_to_context(&project, &context_store, "test/code.rs", cx)
            .await
            .unwrap();

        let context =
            context_store.update(cx, |store, _| store.context().first().cloned().unwrap());

        // Insert user message with the buffer as context
        thread.update(cx, |thread, cx| {
            thread.insert_user_message("Explain this code", vec![context], None, cx)
        });

        // Create a request and check that it doesn't have a stale buffer warning yet
        let initial_request = thread.update(cx, |thread, cx| {
            thread.to_completion_request(RequestKind::Chat, cx)
        });

        // Make sure we don't have a stale file warning yet
        let has_stale_warning = initial_request.messages.iter().any(|msg| {
            msg.string_contents()
                .contains("These files changed since last read:")
        });
        assert!(
            !has_stale_warning,
            "Should not have stale buffer warning before buffer is modified"
        );

        // Modify the buffer
        buffer.update(cx, |buffer, cx| {
            // Find a position at the end of line 1
            buffer.edit(
                [(1..1, "\n    println!(\"Added a new line\");\n")],
                None,
                cx,
            );
        });

        // Insert another user message without context
        thread.update(cx, |thread, cx| {
            thread.insert_user_message("What does the code do now?", vec![], None, cx)
        });

        // Create a new request and check for the stale buffer warning
        let new_request = thread.update(cx, |thread, cx| {
            thread.to_completion_request(RequestKind::Chat, cx)
        });

        // We should have a stale file warning as the last message
        let last_message = new_request
            .messages
            .last()
            .expect("Request should have messages");

        // The last message should be the stale buffer notification
        assert_eq!(last_message.role, Role::User);

        // Check the exact content of the message
        let expected_content = "These files changed since last read:\n- code.rs\n";
        assert_eq!(
            last_message.string_contents(),
            expected_content,
            "Last message should be exactly the stale buffer notification"
        );
    }

    fn init_test_settings(cx: &mut TestAppContext) {
        cx.update(|cx| {
            let settings_store = SettingsStore::test(cx);
            cx.set_global(settings_store);
            language::init(cx);
            Project::init_settings(cx);
            AssistantSettings::register(cx);
            prompt_store::init(cx);
            thread_store::init(cx);
            workspace::init_settings(cx);
            ThemeSettings::register(cx);
            ContextServerSettings::register(cx);
            EditorSettings::register(cx);
        });
    }

    // Helper to create a test project with test files
    async fn create_test_project(
        cx: &mut TestAppContext,
        files: serde_json::Value,
    ) -> Entity<Project> {
        let fs = FakeFs::new(cx.executor());
        fs.insert_tree(path!("/test"), files).await;
        Project::test(fs, [path!("/test").as_ref()], cx).await
    }

    async fn setup_test_environment(
        cx: &mut TestAppContext,
        project: Entity<Project>,
    ) -> (
        Entity<Workspace>,
        Entity<ThreadStore>,
        Entity<Thread>,
        Entity<ContextStore>,
    ) {
        let (workspace, cx) =
            cx.add_window_view(|window, cx| Workspace::test_new(project.clone(), window, cx));

        let thread_store = cx
            .update(|_, cx| {
                ThreadStore::load(
                    project.clone(),
                    cx.new(|_| ToolWorkingSet::default()),
                    Arc::new(PromptBuilder::new(None).unwrap()),
                    cx,
                )
            })
            .await
            .unwrap();

        let thread = thread_store.update(cx, |store, cx| store.create_thread(cx));
        let context_store = cx.new(|_cx| ContextStore::new(project.downgrade(), None));

        (workspace, thread_store, thread, context_store)
    }

    async fn add_file_to_context(
        project: &Entity<Project>,
        context_store: &Entity<ContextStore>,
        path: &str,
        cx: &mut TestAppContext,
    ) -> Result<Entity<language::Buffer>> {
        let buffer_path = project
            .read_with(cx, |project, cx| project.find_project_path(path, cx))
            .unwrap();

        let buffer = project
            .update(cx, |project, cx| project.open_buffer(buffer_path, cx))
            .await
            .unwrap();

        context_store
            .update(cx, |store, cx| {
                store.add_file_from_buffer(buffer.clone(), cx)
            })
            .await?;

        Ok(buffer)
    }
}<|MERGE_RESOLUTION|>--- conflicted
+++ resolved
@@ -1114,16 +1114,12 @@
         cx: &mut Context<Self>,
     ) {
         let pending_completion_id = post_inc(&mut self.completion_count);
-<<<<<<< HEAD
         let mut request_callback_parameters = if self.request_callback.is_some() {
             Some((request.clone(), Vec::new()))
         } else {
             None
         };
-
-=======
         let prompt_id = self.last_prompt_id.clone();
->>>>>>> 8102a167
         let task = cx.spawn(async move |thread, cx| {
             let stream_completion_future = model.stream_completion_with_usage(request, &cx);
             let initial_token_usage =
