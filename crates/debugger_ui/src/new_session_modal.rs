use std::{
    borrow::Cow,
    ops::Not,
    path::{Path, PathBuf},
};

<<<<<<< HEAD
=======
use anyhow::{Result, anyhow};
>>>>>>> 38afae86
use dap::{DapRegistry, DebugRequest};
use editor::{Editor, EditorElement, EditorStyle};
use gpui::{
    App, AppContext, DismissEvent, Entity, EventEmitter, FocusHandle, Focusable, Render, TextStyle,
    WeakEntity,
};
use settings::Settings;
use task::{DebugTaskDefinition, DebugTaskTemplate, LaunchRequest};
use theme::ThemeSettings;
use ui::{
    ActiveTheme, Button, ButtonCommon, ButtonSize, CheckboxWithLabel, Clickable, Color, Context,
    ContextMenu, Disableable, DropdownMenu, FluentBuilder, InteractiveElement, IntoElement, Label,
    LabelCommon as _, ParentElement, RenderOnce, SharedString, Styled, StyledExt, ToggleButton,
    ToggleState, Toggleable, Window, div, h_flex, relative, rems, v_flex,
};
use workspace::{ModalView, Workspace};

use crate::{attach_modal::AttachModal, debugger_panel::DebugPanel};

#[derive(Clone)]
pub(super) struct NewSessionModal {
    workspace: WeakEntity<Workspace>,
    debug_panel: WeakEntity<DebugPanel>,
    mode: NewSessionMode,
    stop_on_entry: ToggleState,
    initialize_args: Option<serde_json::Value>,
    debugger: Option<SharedString>,
    last_selected_profile_name: Option<SharedString>,
}

fn suggested_label(request: &DebugRequest, debugger: &str) -> String {
    match request {
        DebugRequest::Launch(config) => {
            let last_path_component = Path::new(&config.program)
                .file_name()
                .map(|name| name.to_string_lossy())
                .unwrap_or_else(|| Cow::Borrowed(&config.program));

            format!("{} ({debugger})", last_path_component)
        }
        DebugRequest::Attach(config) => format!(
            "pid: {} ({debugger})",
            config.process_id.unwrap_or(u32::MAX)
        ),
    }
}

impl NewSessionModal {
    pub(super) fn new(
        past_debug_definition: Option<DebugTaskDefinition>,
        debug_panel: WeakEntity<DebugPanel>,
        workspace: WeakEntity<Workspace>,
        window: &mut Window,
        cx: &mut Context<Self>,
    ) -> Self {
        let debugger = past_debug_definition
            .as_ref()
            .map(|def| def.adapter.clone().into());

        let stop_on_entry = past_debug_definition
            .as_ref()
            .and_then(|def| def.stop_on_entry);

        let launch_config = match past_debug_definition.map(|def| def.request) {
            Some(DebugRequest::Launch(launch_config)) => Some(launch_config),
            _ => None,
        };

        Self {
            workspace: workspace.clone(),
            debugger,
            debug_panel,
            mode: NewSessionMode::launch(launch_config, window, cx),
            stop_on_entry: stop_on_entry
                .map(Into::into)
                .unwrap_or(ToggleState::Unselected),
            last_selected_profile_name: None,
            initialize_args: None,
        }
    }

    fn debug_config(&self, cx: &App, debugger: &str) -> DebugTaskDefinition {
        let request = self.mode.debug_task(cx);
        DebugTaskDefinition {
            adapter: debugger.to_owned(),
            label: suggested_label(&request, debugger),
            request,
            initialize_args: self.initialize_args.clone(),
            tcp_connection: None,
            stop_on_entry: match self.stop_on_entry {
                ToggleState::Selected => Some(true),
                _ => None,
            },
        }
    }

    fn start_new_session(&self, window: &mut Window, cx: &mut Context<Self>) {
        let Some(debugger) = self.debugger.as_ref() else {
            // todo: show in UI.
            log::error!("No debugger selected");
            return;
        };
        let config = self.debug_config(cx, debugger);

        let _ = self.debug_panel.update(cx, |panel, cx| {
            panel.past_debug_definition = Some(config.clone());
            panel.start_session(config, window, cx)
        });
<<<<<<< HEAD
        cx.emit(DismissEvent);
=======

        let task_contexts = workspace
            .update(cx, |workspace, cx| {
                tasks_ui::task_contexts(workspace, window, cx)
            })
            .ok();

        cx.spawn(async move |this, cx| {
            let task_context = if let Some(task) = task_contexts {
                task.await
                    .active_worktree_context
                    .map_or(task::TaskContext::default(), |context| context.1)
            } else {
                task::TaskContext::default()
            };
            let project = workspace.update(cx, |workspace, _| workspace.project().clone())?;

            let task = project.update(cx, |this, cx| {
                let template = DebugTaskTemplate {
                    locator: None,
                    definition: config.clone(),
                };
                if let Some(debug_config) = template
                    .to_zed_format()
                    .resolve_task("debug_task", &task_context)
                    .and_then(|resolved_task| resolved_task.resolved_debug_adapter_config())
                {
                    this.start_debug_session(debug_config.definition, cx)
                } else {
                    this.start_debug_session(config, cx)
                }
            })?;
            let spawn_result = task.await;
            if spawn_result.is_ok() {
                this.update(cx, |_, cx| {
                    cx.emit(DismissEvent);
                })
                .ok();
            }
            spawn_result?;
            anyhow::Result::<_, anyhow::Error>::Ok(())
        })
        .detach_and_log_err(cx);
        Ok(())
>>>>>>> 38afae86
    }

    fn update_attach_picker(
        attach: &Entity<AttachMode>,
        selected_debugger: &str,
        window: &mut Window,
        cx: &mut App,
    ) {
        attach.update(cx, |this, cx| {
            if selected_debugger != this.debug_definition.adapter {
                this.debug_definition.adapter = selected_debugger.into();

                this.attach_picker.update(cx, |this, cx| {
                    this.picker.update(cx, |this, cx| {
                        this.delegate.debug_config.adapter = selected_debugger.into();
                        this.focus(window, cx);
                    })
                });
            }

            cx.notify();
        })
    }
    fn adapter_drop_down_menu(
        &self,
        window: &mut Window,
        cx: &mut Context<Self>,
    ) -> ui::DropdownMenu {
        let workspace = self.workspace.clone();
        let weak = cx.weak_entity();
        let debugger = self.debugger.clone();
        DropdownMenu::new(
            "dap-adapter-picker",
            debugger
                .as_ref()
                .unwrap_or_else(|| &SELECT_DEBUGGER_LABEL)
                .clone(),
            ContextMenu::build(window, cx, move |mut menu, _, cx| {
                let setter_for_name = |name: SharedString| {
                    let weak = weak.clone();
                    move |window: &mut Window, cx: &mut App| {
                        weak.update(cx, |this, cx| {
                            this.debugger = Some(name.clone());
                            cx.notify();
                            if let NewSessionMode::Attach(attach) = &this.mode {
                                Self::update_attach_picker(&attach, &name, window, cx);
                            }
                        })
                        .ok();
                    }
                };

                let available_adapters = workspace
                    .update(cx, |_, cx| DapRegistry::global(cx).enumerate_adapters())
                    .ok()
                    .unwrap_or_default();

                for adapter in available_adapters {
                    menu = menu.entry(adapter.0.clone(), None, setter_for_name(adapter.0.clone()));
                }
                menu
            }),
        )
    }

    fn debug_config_drop_down_menu(
        &self,
        window: &mut Window,
        cx: &mut Context<Self>,
    ) -> ui::DropdownMenu {
        let workspace = self.workspace.clone();
        let weak = cx.weak_entity();
        let last_profile = self.last_selected_profile_name.clone();
        DropdownMenu::new(
            "debug-config-menu",
            last_profile.unwrap_or_else(|| SELECT_SCENARIO_LABEL.clone()),
            ContextMenu::build(window, cx, move |mut menu, _, cx| {
                let setter_for_name = |task: DebugTaskDefinition| {
                    let weak = weak.clone();
                    move |window: &mut Window, cx: &mut App| {
                        weak.update(cx, |this, cx| {
                            this.last_selected_profile_name = Some(SharedString::from(&task.label));
                            this.debugger = Some(task.adapter.clone().into());
                            this.initialize_args = task.initialize_args.clone();
                            match &task.request {
                                DebugRequest::Launch(launch_config) => {
                                    this.mode = NewSessionMode::launch(
                                        Some(launch_config.clone()),
                                        window,
                                        cx,
                                    );
                                }
                                DebugRequest::Attach(_) => {
<<<<<<< HEAD
                                    let Some(workspace) = this.workspace.upgrade() else {
=======
                                    let Ok(project) = this
                                        .workspace
                                        .read_with(cx, |this, _| this.project().clone())
                                    else {
>>>>>>> 38afae86
                                        return;
                                    };
                                    this.mode = NewSessionMode::attach(
                                        this.debugger.clone(),
                                        workspace,
                                        window,
                                        cx,
                                    );
                                    this.mode.focus_handle(cx).focus(window);
                                    if let Some((debugger, attach)) =
                                        this.debugger.as_ref().zip(this.mode.as_attach())
                                    {
                                        Self::update_attach_picker(&attach, &debugger, window, cx);
                                    }
                                }
                            }
                            cx.notify();
                        })
                        .ok();
                    }
                };

                let available_adapters: Vec<DebugTaskTemplate> = workspace
                    .update(cx, |this, cx| {
                        this.project()
                            .read(cx)
                            .task_store()
                            .read(cx)
                            .task_inventory()
                            .iter()
                            .flat_map(|task_inventory| task_inventory.read(cx).list_debug_tasks())
                            .cloned()
                            .filter_map(|task| task.try_into().ok())
                            .collect()
                    })
                    .ok()
                    .unwrap_or_default();

                for debug_definition in available_adapters {
                    menu = menu.entry(
                        debug_definition.definition.label.clone(),
                        None,
                        setter_for_name(debug_definition.definition),
                    );
                }
                menu
            }),
        )
    }
}

#[derive(Clone)]
struct LaunchMode {
    program: Entity<Editor>,
    cwd: Entity<Editor>,
}

impl LaunchMode {
    fn new(
        past_launch_config: Option<LaunchRequest>,
        window: &mut Window,
        cx: &mut App,
    ) -> Entity<Self> {
        let (past_program, past_cwd) = past_launch_config
            .map(|config| (Some(config.program), config.cwd))
            .unwrap_or_else(|| (None, None));

        let program = cx.new(|cx| Editor::single_line(window, cx));
        program.update(cx, |this, cx| {
            this.set_placeholder_text("Program path", cx);

            if let Some(past_program) = past_program {
                this.set_text(past_program, window, cx);
            };
        });
        let cwd = cx.new(|cx| Editor::single_line(window, cx));
        cwd.update(cx, |this, cx| {
            this.set_placeholder_text("Working Directory", cx);
            if let Some(past_cwd) = past_cwd {
                this.set_text(past_cwd.to_string_lossy(), window, cx);
            };
        });
        cx.new(|_| Self { program, cwd })
    }

    fn debug_task(&self, cx: &App) -> task::LaunchRequest {
        let path = self.cwd.read(cx).text(cx);
        task::LaunchRequest {
            program: self.program.read(cx).text(cx),
            cwd: path.is_empty().not().then(|| PathBuf::from(path)),
            args: Default::default(),
        }
    }
}

#[derive(Clone)]
struct AttachMode {
    debug_definition: DebugTaskDefinition,
    attach_picker: Entity<AttachModal>,
}

impl AttachMode {
    fn new(
        debugger: Option<SharedString>,
        workspace: Entity<Workspace>,
        window: &mut Window,
        cx: &mut Context<NewSessionModal>,
    ) -> Entity<Self> {
        let debug_definition = DebugTaskDefinition {
            label: "Attach New Session Setup".into(),
            request: dap::DebugRequest::Attach(task::AttachRequest { process_id: None }),
            tcp_connection: None,
            adapter: debugger.clone().unwrap_or_default().into(),
            initialize_args: None,
            stop_on_entry: Some(false),
        };
        let attach_picker = cx.new(|cx| {
            let modal = AttachModal::new(workspace, debug_definition.clone(), false, window, cx);
            window.focus(&modal.focus_handle(cx));

            modal
        });
        cx.new(|_| Self {
            debug_definition,
            attach_picker,
        })
    }
    fn debug_task(&self) -> task::AttachRequest {
        task::AttachRequest { process_id: None }
    }
}

static SELECT_DEBUGGER_LABEL: SharedString = SharedString::new_static("Select Debugger");
static SELECT_SCENARIO_LABEL: SharedString = SharedString::new_static("Select Profile");

#[derive(Clone)]
enum NewSessionMode {
    Launch(Entity<LaunchMode>),
    Attach(Entity<AttachMode>),
}

impl NewSessionMode {
    fn debug_task(&self, cx: &App) -> DebugRequest {
        match self {
            NewSessionMode::Launch(entity) => entity.read(cx).debug_task(cx).into(),
            NewSessionMode::Attach(entity) => entity.read(cx).debug_task().into(),
        }
    }
    fn as_attach(&self) -> Option<&Entity<AttachMode>> {
        if let NewSessionMode::Attach(entity) = self {
            Some(entity)
        } else {
            None
        }
    }
}

impl Focusable for NewSessionMode {
    fn focus_handle(&self, cx: &App) -> FocusHandle {
        match &self {
            NewSessionMode::Launch(entity) => entity.read(cx).program.focus_handle(cx),
            NewSessionMode::Attach(entity) => entity.read(cx).attach_picker.focus_handle(cx),
        }
    }
}

impl RenderOnce for LaunchMode {
    fn render(self, window: &mut Window, cx: &mut App) -> impl IntoElement {
        v_flex()
            .p_2()
            .w_full()
            .gap_3()
            .track_focus(&self.program.focus_handle(cx))
            .child(
                div().child(
                    Label::new("Program")
                        .size(ui::LabelSize::Small)
                        .color(Color::Muted),
                ),
            )
            .child(render_editor(&self.program, window, cx))
            .child(
                div().child(
                    Label::new("Working Directory")
                        .size(ui::LabelSize::Small)
                        .color(Color::Muted),
                ),
            )
            .child(render_editor(&self.cwd, window, cx))
    }
}

impl RenderOnce for AttachMode {
    fn render(self, _: &mut Window, cx: &mut App) -> impl IntoElement {
        v_flex()
            .w_full()
            .track_focus(&self.attach_picker.focus_handle(cx))
            .child(self.attach_picker.clone())
    }
}

impl RenderOnce for NewSessionMode {
    fn render(self, window: &mut Window, cx: &mut App) -> impl ui::IntoElement {
        match self {
            NewSessionMode::Launch(entity) => entity.update(cx, |this, cx| {
                this.clone().render(window, cx).into_any_element()
            }),
            NewSessionMode::Attach(entity) => entity.update(cx, |this, cx| {
                this.clone().render(window, cx).into_any_element()
            }),
        }
    }
}

impl NewSessionMode {
    fn attach(
        debugger: Option<SharedString>,
        workspace: Entity<Workspace>,
        window: &mut Window,
        cx: &mut Context<NewSessionModal>,
    ) -> Self {
        Self::Attach(AttachMode::new(debugger, workspace, window, cx))
    }
    fn launch(
        past_launch_config: Option<LaunchRequest>,
        window: &mut Window,
        cx: &mut Context<NewSessionModal>,
    ) -> Self {
        Self::Launch(LaunchMode::new(past_launch_config, window, cx))
    }
}
fn render_editor(editor: &Entity<Editor>, window: &mut Window, cx: &App) -> impl IntoElement {
    let settings = ThemeSettings::get_global(cx);
    let theme = cx.theme();

    let text_style = TextStyle {
        color: cx.theme().colors().text,
        font_family: settings.buffer_font.family.clone(),
        font_features: settings.buffer_font.features.clone(),
        font_size: settings.buffer_font_size(cx).into(),
        font_weight: settings.buffer_font.weight,
        line_height: relative(settings.buffer_line_height.value()),
        background_color: Some(theme.colors().editor_background),
        ..Default::default()
    };

    let element = EditorElement::new(
        editor,
        EditorStyle {
            background: theme.colors().editor_background,
            local_player: theme.players().local(),
            text: text_style,
            ..Default::default()
        },
    );

    div()
        .rounded_md()
        .p_1()
        .border_1()
        .border_color(theme.colors().border_variant)
        .when(
            editor.focus_handle(cx).contains_focused(window, cx),
            |this| this.border_color(theme.colors().border_focused),
        )
        .child(element)
        .bg(theme.colors().editor_background)
}

impl Render for NewSessionModal {
    fn render(
        &mut self,
        window: &mut ui::Window,
        cx: &mut ui::Context<Self>,
    ) -> impl ui::IntoElement {
        v_flex()
            .size_full()
            .w(rems(34.))
            .elevation_3(cx)
            .bg(cx.theme().colors().elevated_surface_background)
            .on_action(cx.listener(|_, _: &menu::Cancel, _, cx| {
                cx.emit(DismissEvent);
            }))
            .child(
                h_flex()
                    .w_full()
                    .justify_around()
                    .p_2()
                    .child(
                        h_flex()
                            .justify_start()
                            .w_full()
                            .child(
                                ToggleButton::new(
                                    "debugger-session-ui-launch-button",
                                    "New Session",
                                )
                                .size(ButtonSize::Default)
                                .style(ui::ButtonStyle::Subtle)
                                .toggle_state(matches!(self.mode, NewSessionMode::Launch(_)))
                                .on_click(cx.listener(|this, _, window, cx| {
                                    this.mode = NewSessionMode::launch(None, window, cx);
                                    this.mode.focus_handle(cx).focus(window);
                                    cx.notify();
                                }))
                                .first(),
                            )
                            .child(
                                ToggleButton::new(
                                    "debugger-session-ui-attach-button",
                                    "Attach to Process",
                                )
                                .size(ButtonSize::Default)
                                .toggle_state(matches!(self.mode, NewSessionMode::Attach(_)))
                                .style(ui::ButtonStyle::Subtle)
                                .on_click(cx.listener(|this, _, window, cx| {
                                    let Some(workspace) = this.workspace.upgrade() else {
                                        return;
                                    };
                                    this.mode = NewSessionMode::attach(
                                        this.debugger.clone(),
                                        workspace,
                                        window,
                                        cx,
                                    );
                                    this.mode.focus_handle(cx).focus(window);
                                    if let Some((debugger, attach)) =
                                        this.debugger.as_ref().zip(this.mode.as_attach())
                                    {
                                        Self::update_attach_picker(&attach, &debugger, window, cx);
                                    }

                                    cx.notify();
                                }))
                                .last(),
                            ),
                    )
                    .justify_between()
                    .child(self.adapter_drop_down_menu(window, cx))
                    .border_color(cx.theme().colors().border_variant)
                    .border_b_1(),
            )
            .child(v_flex().child(self.mode.clone().render(window, cx)))
            .child(
                h_flex()
                    .justify_between()
                    .gap_2()
                    .p_2()
                    .border_color(cx.theme().colors().border_variant)
                    .border_t_1()
                    .w_full()
                    .child(self.debug_config_drop_down_menu(window, cx))
                    .child(
                        h_flex()
                            .justify_end()
                            .when(matches!(self.mode, NewSessionMode::Launch(_)), |this| {
                                let weak = cx.weak_entity();
                                this.child(
                                    CheckboxWithLabel::new(
                                        "debugger-stop-on-entry",
                                        Label::new("Stop on Entry").size(ui::LabelSize::Small),
                                        self.stop_on_entry,
                                        move |state, _, cx| {
                                            weak.update(cx, |this, _| {
                                                this.stop_on_entry = *state;
                                            })
                                            .ok();
                                        },
                                    )
                                    .checkbox_position(ui::IconPosition::End),
                                )
                            })
                            .child(
                                Button::new("debugger-spawn", "Start")
                                    .on_click(cx.listener(|this, _, window, cx| {
                                        this.start_new_session(window, cx);
                                    }))
                                    .disabled(self.debugger.is_none()),
                            ),
                    ),
            )
    }
}

impl EventEmitter<DismissEvent> for NewSessionModal {}
impl Focusable for NewSessionModal {
    fn focus_handle(&self, cx: &ui::App) -> gpui::FocusHandle {
        self.mode.focus_handle(cx)
    }
}

impl ModalView for NewSessionModal {}<|MERGE_RESOLUTION|>--- conflicted
+++ resolved
@@ -4,10 +4,7 @@
     path::{Path, PathBuf},
 };
 
-<<<<<<< HEAD
-=======
 use anyhow::{Result, anyhow};
->>>>>>> 38afae86
 use dap::{DapRegistry, DebugRequest};
 use editor::{Editor, EditorElement, EditorStyle};
 use gpui::{
@@ -116,9 +113,6 @@
             panel.past_debug_definition = Some(config.clone());
             panel.start_session(config, window, cx)
         });
-<<<<<<< HEAD
-        cx.emit(DismissEvent);
-=======
 
         let task_contexts = workspace
             .update(cx, |workspace, cx| {
@@ -163,7 +157,6 @@
         })
         .detach_and_log_err(cx);
         Ok(())
->>>>>>> 38afae86
     }
 
     fn update_attach_picker(
@@ -257,14 +250,7 @@
                                     );
                                 }
                                 DebugRequest::Attach(_) => {
-<<<<<<< HEAD
                                     let Some(workspace) = this.workspace.upgrade() else {
-=======
-                                    let Ok(project) = this
-                                        .workspace
-                                        .read_with(cx, |this, _| this.project().clone())
-                                    else {
->>>>>>> 38afae86
                                         return;
                                     };
                                     this.mode = NewSessionMode::attach(
