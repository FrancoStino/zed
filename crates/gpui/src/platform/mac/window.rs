use super::{ns_string, renderer, MacDisplay, NSRange, NSStringExt};
use crate::{
    platform::PlatformInputHandler, point, px, size, AnyWindowHandle, Bounds, DisplayLink,
    ExternalPaths, FileDropEvent, ForegroundExecutor, KeyDownEvent, Keystroke, Modifiers,
    ModifiersChangedEvent, MouseButton, MouseDownEvent, MouseMoveEvent, MouseUpEvent, Pixels,
    PlatformAtlas, PlatformDisplay, PlatformInput, PlatformWindow, Point, PromptLevel, Size, Timer,
    WindowAppearance, WindowBackgroundAppearance, WindowBounds, WindowKind, WindowParams,
};
use block::ConcreteBlock;
use cocoa::{
    appkit::{
        CGPoint, NSApplication, NSBackingStoreBuffered, NSColor, NSEvent, NSEventModifierFlags,
        NSFilenamesPboardType, NSPasteboard, NSScreen, NSView, NSViewHeightSizable,
        NSViewWidthSizable, NSWindow, NSWindowButton, NSWindowCollectionBehavior,
        NSWindowOcclusionState, NSWindowStyleMask, NSWindowTitleVisibility,
    },
    base::{id, nil},
    foundation::{
        NSArray, NSAutoreleasePool, NSDictionary, NSFastEnumeration, NSInteger, NSPoint, NSRect,
        NSSize, NSString, NSUInteger,
    },
};
use core_graphics::display::{CGDirectDisplayID, CGRect};
use ctor::ctor;
use futures::channel::oneshot;
use objc::{
    class,
    declare::ClassDecl,
    msg_send,
    runtime::{Class, Object, Protocol, Sel, BOOL, NO, YES},
    sel, sel_impl,
};
use parking_lot::Mutex;
use raw_window_handle as rwh;
use smallvec::SmallVec;
use std::{
    cell::Cell,
    ffi::{c_void, CStr},
    mem,
    ops::Range,
    path::PathBuf,
    ptr::{self, NonNull},
    rc::Rc,
    sync::{Arc, Weak},
    time::Duration,
};
use util::ResultExt;

const WINDOW_STATE_IVAR: &str = "windowState";

static mut WINDOW_CLASS: *const Class = ptr::null();
static mut PANEL_CLASS: *const Class = ptr::null();
static mut VIEW_CLASS: *const Class = ptr::null();

#[allow(non_upper_case_globals)]
const NSWindowStyleMaskNonactivatingPanel: NSWindowStyleMask =
    unsafe { NSWindowStyleMask::from_bits_unchecked(1 << 7) };
#[allow(non_upper_case_globals)]
const NSNormalWindowLevel: NSInteger = 0;
#[allow(non_upper_case_globals)]
const NSPopUpWindowLevel: NSInteger = 101;
#[allow(non_upper_case_globals)]
const NSTrackingMouseEnteredAndExited: NSUInteger = 0x01;
#[allow(non_upper_case_globals)]
const NSTrackingMouseMoved: NSUInteger = 0x02;
#[allow(non_upper_case_globals)]
const NSTrackingActiveAlways: NSUInteger = 0x80;
#[allow(non_upper_case_globals)]
const NSTrackingInVisibleRect: NSUInteger = 0x200;
#[allow(non_upper_case_globals)]
const NSWindowAnimationBehaviorUtilityWindow: NSInteger = 4;
#[allow(non_upper_case_globals)]
const NSViewLayerContentsRedrawDuringViewResize: NSInteger = 2;
// https://developer.apple.com/documentation/appkit/nsdragoperation
type NSDragOperation = NSUInteger;
#[allow(non_upper_case_globals)]
const NSDragOperationNone: NSDragOperation = 0;
#[allow(non_upper_case_globals)]
const NSDragOperationCopy: NSDragOperation = 1;

#[link(name = "CoreGraphics", kind = "framework")]
extern "C" {
    // Widely used private APIs; Apple uses them for their Terminal.app.
    fn CGSMainConnectionID() -> id;
    fn CGSSetWindowBackgroundBlurRadius(
        connection_id: id,
        window_id: NSInteger,
        radius: i64,
    ) -> i32;
}

#[ctor]
unsafe fn build_classes() {
    WINDOW_CLASS = build_window_class("GPUIWindow", class!(NSWindow));
    PANEL_CLASS = build_window_class("GPUIPanel", class!(NSPanel));
    VIEW_CLASS = {
        let mut decl = ClassDecl::new("GPUIView", class!(NSView)).unwrap();
        decl.add_ivar::<*mut c_void>(WINDOW_STATE_IVAR);

        decl.add_method(sel!(dealloc), dealloc_view as extern "C" fn(&Object, Sel));

        decl.add_method(
            sel!(performKeyEquivalent:),
            handle_key_equivalent as extern "C" fn(&Object, Sel, id) -> BOOL,
        );
        decl.add_method(
            sel!(keyDown:),
            handle_key_down as extern "C" fn(&Object, Sel, id),
        );
        decl.add_method(
            sel!(mouseDown:),
            handle_view_event as extern "C" fn(&Object, Sel, id),
        );
        decl.add_method(
            sel!(mouseUp:),
            handle_view_event as extern "C" fn(&Object, Sel, id),
        );
        decl.add_method(
            sel!(rightMouseDown:),
            handle_view_event as extern "C" fn(&Object, Sel, id),
        );
        decl.add_method(
            sel!(rightMouseUp:),
            handle_view_event as extern "C" fn(&Object, Sel, id),
        );
        decl.add_method(
            sel!(otherMouseDown:),
            handle_view_event as extern "C" fn(&Object, Sel, id),
        );
        decl.add_method(
            sel!(otherMouseUp:),
            handle_view_event as extern "C" fn(&Object, Sel, id),
        );
        decl.add_method(
            sel!(mouseMoved:),
            handle_view_event as extern "C" fn(&Object, Sel, id),
        );
        decl.add_method(
            sel!(mouseExited:),
            handle_view_event as extern "C" fn(&Object, Sel, id),
        );
        decl.add_method(
            sel!(mouseDragged:),
            handle_view_event as extern "C" fn(&Object, Sel, id),
        );
        decl.add_method(
            sel!(scrollWheel:),
            handle_view_event as extern "C" fn(&Object, Sel, id),
        );
        decl.add_method(
            sel!(flagsChanged:),
            handle_view_event as extern "C" fn(&Object, Sel, id),
        );
        decl.add_method(
            sel!(cancelOperation:),
            cancel_operation as extern "C" fn(&Object, Sel, id),
        );

        decl.add_method(
            sel!(makeBackingLayer),
            make_backing_layer as extern "C" fn(&Object, Sel) -> id,
        );

        decl.add_protocol(Protocol::get("CALayerDelegate").unwrap());
        decl.add_method(
            sel!(viewDidChangeBackingProperties),
            view_did_change_backing_properties as extern "C" fn(&Object, Sel),
        );
        decl.add_method(
            sel!(setFrameSize:),
            set_frame_size as extern "C" fn(&Object, Sel, NSSize),
        );
        decl.add_method(
            sel!(displayLayer:),
            display_layer as extern "C" fn(&Object, Sel, id),
        );

        decl.add_protocol(Protocol::get("NSTextInputClient").unwrap());
        decl.add_method(
            sel!(validAttributesForMarkedText),
            valid_attributes_for_marked_text as extern "C" fn(&Object, Sel) -> id,
        );
        decl.add_method(
            sel!(hasMarkedText),
            has_marked_text as extern "C" fn(&Object, Sel) -> BOOL,
        );
        decl.add_method(
            sel!(markedRange),
            marked_range as extern "C" fn(&Object, Sel) -> NSRange,
        );
        decl.add_method(
            sel!(selectedRange),
            selected_range as extern "C" fn(&Object, Sel) -> NSRange,
        );
        decl.add_method(
            sel!(firstRectForCharacterRange:actualRange:),
            first_rect_for_character_range as extern "C" fn(&Object, Sel, NSRange, id) -> NSRect,
        );
        decl.add_method(
            sel!(insertText:replacementRange:),
            insert_text as extern "C" fn(&Object, Sel, id, NSRange),
        );
        decl.add_method(
            sel!(setMarkedText:selectedRange:replacementRange:),
            set_marked_text as extern "C" fn(&Object, Sel, id, NSRange, NSRange),
        );
        decl.add_method(sel!(unmarkText), unmark_text as extern "C" fn(&Object, Sel));
        decl.add_method(
            sel!(attributedSubstringForProposedRange:actualRange:),
            attributed_substring_for_proposed_range
                as extern "C" fn(&Object, Sel, NSRange, *mut c_void) -> id,
        );
        decl.add_method(
            sel!(viewDidChangeEffectiveAppearance),
            view_did_change_effective_appearance as extern "C" fn(&Object, Sel),
        );

        // Suppress beep on keystrokes with modifier keys.
        decl.add_method(
            sel!(doCommandBySelector:),
            do_command_by_selector as extern "C" fn(&Object, Sel, Sel),
        );

        decl.add_method(
            sel!(acceptsFirstMouse:),
            accepts_first_mouse as extern "C" fn(&Object, Sel, id) -> BOOL,
        );

        decl.register()
    };
}

pub(crate) fn convert_mouse_position(position: NSPoint, window_height: Pixels) -> Point<Pixels> {
    point(
        px(position.x as f32),
        // macOS screen coordinates are relative to bottom left
        window_height - px(position.y as f32),
    )
}

unsafe fn build_window_class(name: &'static str, superclass: &Class) -> *const Class {
    let mut decl = ClassDecl::new(name, superclass).unwrap();
    decl.add_ivar::<*mut c_void>(WINDOW_STATE_IVAR);
    decl.add_method(sel!(dealloc), dealloc_window as extern "C" fn(&Object, Sel));
    decl.add_method(
        sel!(canBecomeMainWindow),
        yes as extern "C" fn(&Object, Sel) -> BOOL,
    );
    decl.add_method(
        sel!(canBecomeKeyWindow),
        yes as extern "C" fn(&Object, Sel) -> BOOL,
    );
    decl.add_method(
        sel!(windowDidResize:),
        window_did_resize as extern "C" fn(&Object, Sel, id),
    );
    decl.add_method(
        sel!(windowDidChangeOcclusionState:),
        window_did_change_occlusion_state as extern "C" fn(&Object, Sel, id),
    );
    decl.add_method(
        sel!(windowWillEnterFullScreen:),
        window_will_enter_fullscreen as extern "C" fn(&Object, Sel, id),
    );
    decl.add_method(
        sel!(windowDidMove:),
        window_did_move as extern "C" fn(&Object, Sel, id),
    );
    decl.add_method(
        sel!(windowDidChangeScreen:),
        window_did_change_screen as extern "C" fn(&Object, Sel, id),
    );
    decl.add_method(
        sel!(windowDidBecomeKey:),
        window_did_change_key_status as extern "C" fn(&Object, Sel, id),
    );
    decl.add_method(
        sel!(windowDidResignKey:),
        window_did_change_key_status as extern "C" fn(&Object, Sel, id),
    );
    decl.add_method(
        sel!(windowShouldClose:),
        window_should_close as extern "C" fn(&Object, Sel, id) -> BOOL,
    );

    decl.add_method(sel!(close), close_window as extern "C" fn(&Object, Sel));

    decl.add_method(
        sel!(draggingEntered:),
        dragging_entered as extern "C" fn(&Object, Sel, id) -> NSDragOperation,
    );
    decl.add_method(
        sel!(draggingUpdated:),
        dragging_updated as extern "C" fn(&Object, Sel, id) -> NSDragOperation,
    );
    decl.add_method(
        sel!(draggingExited:),
        dragging_exited as extern "C" fn(&Object, Sel, id),
    );
    decl.add_method(
        sel!(performDragOperation:),
        perform_drag_operation as extern "C" fn(&Object, Sel, id) -> BOOL,
    );
    decl.add_method(
        sel!(concludeDragOperation:),
        conclude_drag_operation as extern "C" fn(&Object, Sel, id),
    );

    decl.register()
}

#[allow(clippy::enum_variant_names)]
#[derive(Clone, Debug)]
enum ImeInput {
    InsertText(String, Option<Range<usize>>),
    SetMarkedText(String, Option<Range<usize>>, Option<Range<usize>>),
    UnmarkText,
}

struct MacWindowState {
    handle: AnyWindowHandle,
    executor: ForegroundExecutor,
    native_window: id,
    native_view: NonNull<Object>,
    display_link: Option<DisplayLink>,
    renderer: renderer::Renderer,
    request_frame_callback: Option<Box<dyn FnMut()>>,
    event_callback: Option<Box<dyn FnMut(PlatformInput) -> crate::DispatchEventResult>>,
    activate_callback: Option<Box<dyn FnMut(bool)>>,
    resize_callback: Option<Box<dyn FnMut(Size<Pixels>, f32)>>,
    moved_callback: Option<Box<dyn FnMut()>>,
    should_close_callback: Option<Box<dyn FnMut() -> bool>>,
    close_callback: Option<Box<dyn FnOnce()>>,
    appearance_changed_callback: Option<Box<dyn FnMut()>>,
    input_handler: Option<PlatformInputHandler>,
    last_key_equivalent: Option<KeyDownEvent>,
    synthetic_drag_counter: usize,
    traffic_light_position: Option<Point<Pixels>>,
    previous_modifiers_changed_event: Option<PlatformInput>,
    // State tracking what the IME did after the last request
    last_ime_inputs: Option<SmallVec<[(String, Option<Range<usize>>); 1]>>,
    previous_keydown_inserted_text: Option<String>,
    external_files_dragged: bool,
    // Whether the next left-mouse click is also the focusing click.
    first_mouse: bool,
    fullscreen_restore_bounds: Bounds<Pixels>,
    ime_composing: bool,
}

impl MacWindowState {
    fn move_traffic_light(&self) {
        if let Some(traffic_light_position) = self.traffic_light_position {
            if self.is_fullscreen() {
                // Moving traffic lights while fullscreen doesn't work,
                // see https://github.com/zed-industries/zed/issues/4712
                return;
            }

            let titlebar_height = self.titlebar_height();

            unsafe {
                let close_button: id = msg_send![
                    self.native_window,
                    standardWindowButton: NSWindowButton::NSWindowCloseButton
                ];
                let min_button: id = msg_send![
                    self.native_window,
                    standardWindowButton: NSWindowButton::NSWindowMiniaturizeButton
                ];
                let zoom_button: id = msg_send![
                    self.native_window,
                    standardWindowButton: NSWindowButton::NSWindowZoomButton
                ];

                let mut close_button_frame: CGRect = msg_send![close_button, frame];
                let mut min_button_frame: CGRect = msg_send![min_button, frame];
                let mut zoom_button_frame: CGRect = msg_send![zoom_button, frame];
                let mut origin = point(
                    traffic_light_position.x,
                    titlebar_height
                        - traffic_light_position.y
                        - px(close_button_frame.size.height as f32),
                );
                let button_spacing =
                    px((min_button_frame.origin.x - close_button_frame.origin.x) as f32);

                close_button_frame.origin = CGPoint::new(origin.x.into(), origin.y.into());
                let _: () = msg_send![close_button, setFrame: close_button_frame];
                origin.x += button_spacing;

                min_button_frame.origin = CGPoint::new(origin.x.into(), origin.y.into());
                let _: () = msg_send![min_button, setFrame: min_button_frame];
                origin.x += button_spacing;

                zoom_button_frame.origin = CGPoint::new(origin.x.into(), origin.y.into());
                let _: () = msg_send![zoom_button, setFrame: zoom_button_frame];
                origin.x += button_spacing;
            }
        }
    }

    fn start_display_link(&mut self) {
        self.stop_display_link();
        unsafe {
            if !self
                .native_window
                .occlusionState()
                .contains(NSWindowOcclusionState::NSWindowOcclusionStateVisible)
            {
                return;
            }
        }
        let display_id = unsafe { display_id_for_screen(self.native_window.screen()) };
        if let Some(mut display_link) =
            DisplayLink::new(display_id, self.native_view.as_ptr() as *mut c_void, step).log_err()
        {
            display_link.start().log_err();
            self.display_link = Some(display_link);
        }
    }

    fn stop_display_link(&mut self) {
        self.display_link = None;
    }

    fn is_maximized(&self) -> bool {
        unsafe {
            let bounds = self.bounds();
            let screen_size = self.native_window.screen().visibleFrame().into();
            bounds.size == screen_size
        }
    }

    fn is_fullscreen(&self) -> bool {
        unsafe {
            let style_mask = self.native_window.styleMask();
            style_mask.contains(NSWindowStyleMask::NSFullScreenWindowMask)
        }
    }

    fn bounds(&self) -> Bounds<Pixels> {
        let mut window_frame = unsafe { NSWindow::frame(self.native_window) };
        let screen_frame = unsafe {
            let screen = NSWindow::screen(self.native_window);
            NSScreen::frame(screen)
        };

        // Flip the y coordinate to be top-left origin
        window_frame.origin.y =
            screen_frame.size.height - window_frame.origin.y - window_frame.size.height;

        let bounds = Bounds::new(
            point(
                px((window_frame.origin.x - screen_frame.origin.x) as f32),
                px((window_frame.origin.y + screen_frame.origin.y) as f32),
            ),
            size(
                px(window_frame.size.width as f32),
                px(window_frame.size.height as f32),
            ),
        );
        bounds
    }

    fn content_size(&self) -> Size<Pixels> {
        let NSSize { width, height, .. } =
            unsafe { NSView::frame(self.native_window.contentView()) }.size;
        size(px(width as f32), px(height as f32))
    }

    fn scale_factor(&self) -> f32 {
        get_scale_factor(self.native_window)
    }

    fn titlebar_height(&self) -> Pixels {
        unsafe {
            let frame = NSWindow::frame(self.native_window);
            let content_layout_rect: CGRect = msg_send![self.native_window, contentLayoutRect];
            px((frame.size.height - content_layout_rect.size.height) as f32)
        }
    }

    fn window_bounds(&self) -> WindowBounds {
        if self.is_fullscreen() {
            WindowBounds::Fullscreen(self.fullscreen_restore_bounds)
        } else {
            WindowBounds::Windowed(self.bounds())
        }
    }
}

unsafe impl Send for MacWindowState {}

pub(crate) struct MacWindow(Arc<Mutex<MacWindowState>>);

impl MacWindow {
    pub fn open(
        handle: AnyWindowHandle,
        WindowParams {
            bounds,
            titlebar,
            kind,
            is_movable,
            focus,
            show,
            display_id,
            window_min_size,
        }: WindowParams,
        executor: ForegroundExecutor,
        renderer_context: renderer::Context,
    ) -> Self {
        unsafe {
            let pool = NSAutoreleasePool::new(nil);

            let mut style_mask;
            if let Some(titlebar) = titlebar.as_ref() {
                style_mask = NSWindowStyleMask::NSClosableWindowMask
                    | NSWindowStyleMask::NSMiniaturizableWindowMask
                    | NSWindowStyleMask::NSResizableWindowMask
                    | NSWindowStyleMask::NSTitledWindowMask;

                if titlebar.appears_transparent {
                    style_mask |= NSWindowStyleMask::NSFullSizeContentViewWindowMask;
                }
            } else {
                style_mask = NSWindowStyleMask::NSTitledWindowMask
                    | NSWindowStyleMask::NSFullSizeContentViewWindowMask;
            }

            let native_window: id = match kind {
                WindowKind::Normal => msg_send![WINDOW_CLASS, alloc],
                WindowKind::PopUp => {
                    style_mask |= NSWindowStyleMaskNonactivatingPanel;
                    msg_send![PANEL_CLASS, alloc]
                }
            };

            let display = display_id
                .and_then(MacDisplay::find_by_id)
                .unwrap_or_else(|| MacDisplay::primary());

            let mut target_screen = nil;
            let mut screen_frame = None;

            let screens = NSScreen::screens(nil);
            let count: u64 = cocoa::foundation::NSArray::count(screens);
            for i in 0..count {
                let screen = cocoa::foundation::NSArray::objectAtIndex(screens, i);
                let frame = NSScreen::frame(screen);
                let display_id = display_id_for_screen(screen);
                if display_id == display.0 {
                    screen_frame = Some(frame);
                    target_screen = screen;
                }
            }

            let screen_frame = screen_frame.unwrap_or_else(|| {
                let screen = NSScreen::mainScreen(nil);
                target_screen = screen;
                NSScreen::frame(screen)
            });

            let window_rect = NSRect::new(
                NSPoint::new(
                    screen_frame.origin.x + bounds.origin.x.0 as f64,
                    screen_frame.origin.y
                        + (display.bounds().size.height - bounds.origin.y).0 as f64,
                ),
                NSSize::new(bounds.size.width.0 as f64, bounds.size.height.0 as f64),
            );

            let native_window = native_window.initWithContentRect_styleMask_backing_defer_screen_(
                window_rect,
                style_mask,
                NSBackingStoreBuffered,
                NO,
                target_screen,
            );
            assert!(!native_window.is_null());
            let () = msg_send![
                native_window,
                registerForDraggedTypes:
                    NSArray::arrayWithObject(nil, NSFilenamesPboardType)
            ];
            let () = msg_send![
                native_window,
                setReleasedWhenClosed: NO
            ];

            let native_view: id = msg_send![VIEW_CLASS, alloc];
            let native_view = NSView::init(native_view);
            assert!(!native_view.is_null());

            let mut window = Self(Arc::new(Mutex::new(MacWindowState {
                handle,
                executor,
                native_window,
                native_view: NonNull::new_unchecked(native_view),
                display_link: None,
                renderer: renderer::new_renderer(
                    renderer_context,
                    native_window as *mut _,
                    native_view as *mut _,
                    bounds.size.map(|pixels| pixels.0),
                    false,
                ),
                request_frame_callback: None,
                event_callback: None,
                activate_callback: None,
                resize_callback: None,
                moved_callback: None,
                should_close_callback: None,
                close_callback: None,
                appearance_changed_callback: None,
                input_handler: None,
                last_key_equivalent: None,
                synthetic_drag_counter: 0,
                traffic_light_position: titlebar
                    .as_ref()
                    .and_then(|titlebar| titlebar.traffic_light_position),
                previous_modifiers_changed_event: None,
                last_ime_inputs: None,
                previous_keydown_inserted_text: None,
                external_files_dragged: false,
                first_mouse: false,
                fullscreen_restore_bounds: Bounds::default(),
                ime_composing: false,
            })));

            (*native_window).set_ivar(
                WINDOW_STATE_IVAR,
                Arc::into_raw(window.0.clone()) as *const c_void,
            );
            native_window.setDelegate_(native_window);
            (*native_view).set_ivar(
                WINDOW_STATE_IVAR,
                Arc::into_raw(window.0.clone()) as *const c_void,
            );

            if let Some(title) = titlebar
                .as_ref()
                .and_then(|t| t.title.as_ref().map(AsRef::as_ref))
            {
                window.set_title(title);
            }

            native_window.setMovable_(is_movable as BOOL);

            if let Some(window_min_size) = window_min_size {
                native_window.setContentMinSize_(NSSize {
                    width: window_min_size.width.to_f64(),
                    height: window_min_size.height.to_f64(),
                });
            }

            if titlebar.map_or(true, |titlebar| titlebar.appears_transparent) {
                native_window.setTitlebarAppearsTransparent_(YES);
                native_window.setTitleVisibility_(NSWindowTitleVisibility::NSWindowTitleHidden);
            }

            native_view.setAutoresizingMask_(NSViewWidthSizable | NSViewHeightSizable);
            native_view.setWantsBestResolutionOpenGLSurface_(YES);

            // From winit crate: On Mojave, views automatically become layer-backed shortly after
            // being added to a native_window. Changing the layer-backedness of a view breaks the
            // association between the view and its associated OpenGL context. To work around this,
            // on we explicitly make the view layer-backed up front so that AppKit doesn't do it
            // itself and break the association with its context.
            native_view.setWantsLayer(YES);
            let _: () = msg_send![
                native_view,
                setLayerContentsRedrawPolicy: NSViewLayerContentsRedrawDuringViewResize
            ];

            native_window.setContentView_(native_view.autorelease());
            native_window.makeFirstResponder_(native_view);

            match kind {
                WindowKind::Normal => {
                    native_window.setLevel_(NSNormalWindowLevel);
                    native_window.setAcceptsMouseMovedEvents_(YES);
                }
                WindowKind::PopUp => {
                    // Use a tracking area to allow receiving MouseMoved events even when
                    // the window or application aren't active, which is often the case
                    // e.g. for notification windows.
                    let tracking_area: id = msg_send![class!(NSTrackingArea), alloc];
                    let _: () = msg_send![
                        tracking_area,
                        initWithRect: NSRect::new(NSPoint::new(0., 0.), NSSize::new(0., 0.))
                        options: NSTrackingMouseEnteredAndExited | NSTrackingMouseMoved | NSTrackingActiveAlways | NSTrackingInVisibleRect
                        owner: native_view
                        userInfo: nil
                    ];
                    let _: () =
                        msg_send![native_view, addTrackingArea: tracking_area.autorelease()];

                    native_window.setLevel_(NSPopUpWindowLevel);
                    let _: () = msg_send![
                        native_window,
                        setAnimationBehavior: NSWindowAnimationBehaviorUtilityWindow
                    ];
                    native_window.setCollectionBehavior_(
                        NSWindowCollectionBehavior::NSWindowCollectionBehaviorCanJoinAllSpaces |
                        NSWindowCollectionBehavior::NSWindowCollectionBehaviorFullScreenAuxiliary
                    );
                }
            }

            if focus {
                native_window.makeKeyAndOrderFront_(nil);
            } else if show {
                native_window.orderFront_(nil);
            }

            // Set the initial position of the window to the specified origin.
            // Although we already specified the position using `initWithContentRect_styleMask_backing_defer_screen_`,
            // the window position might be incorrect if the main screen (the screen that contains the window that has focus)
            //  is different from the primary screen.
            NSWindow::setFrameTopLeftPoint_(native_window, window_rect.origin);
            window.0.lock().move_traffic_light();

            pool.drain();

            window
        }
    }

    pub fn active_window() -> Option<AnyWindowHandle> {
        unsafe {
            let app = NSApplication::sharedApplication(nil);
            let main_window: id = msg_send![app, mainWindow];
            if msg_send![main_window, isKindOfClass: WINDOW_CLASS] {
                let handle = get_window_state(&*main_window).lock().handle;
                Some(handle)
            } else {
                None
            }
        }
    }

    pub fn ordered_windows() -> Vec<AnyWindowHandle> {
        unsafe {
            let app = NSApplication::sharedApplication(nil);
            let windows: id = msg_send![app, orderedWindows];
            let count: NSUInteger = msg_send![windows, count];

            let mut window_handles = Vec::new();
            for i in 0..count {
                let window: id = msg_send![windows, objectAtIndex:i];
                if msg_send![window, isKindOfClass: WINDOW_CLASS] {
                    let handle = get_window_state(&*window).lock().handle;
                    window_handles.push(handle);
                }
            }

            window_handles
        }
    }
}

impl Drop for MacWindow {
    fn drop(&mut self) {
        let mut this = self.0.lock();
        this.renderer.destroy();
        let window = this.native_window;
        this.display_link.take();
        unsafe {
            this.native_window.setDelegate_(nil);
        }
        this.executor
            .spawn(async move {
                unsafe {
                    window.close();
                    window.autorelease();
                }
            })
            .detach();
    }
}

impl PlatformWindow for MacWindow {
    fn bounds(&self) -> Bounds<Pixels> {
        self.0.as_ref().lock().bounds()
    }

    fn is_maximized(&self) -> bool {
        self.0.as_ref().lock().is_maximized()
    }

    fn window_bounds(&self) -> WindowBounds {
        self.0.as_ref().lock().window_bounds()
    }

    fn content_size(&self) -> Size<Pixels> {
        self.0.as_ref().lock().content_size()
    }

    fn scale_factor(&self) -> f32 {
        self.0.as_ref().lock().scale_factor()
    }

    fn appearance(&self) -> WindowAppearance {
        unsafe {
            let appearance: id = msg_send![self.0.lock().native_window, effectiveAppearance];
            WindowAppearance::from_native(appearance)
        }
    }

    fn display(&self) -> Option<Rc<dyn PlatformDisplay>> {
        unsafe {
            let screen = self.0.lock().native_window.screen();
            let device_description: id = msg_send![screen, deviceDescription];
            let screen_number: id = NSDictionary::valueForKey_(
                device_description,
                NSString::alloc(nil).init_str("NSScreenNumber"),
            );

            let screen_number: u32 = msg_send![screen_number, unsignedIntValue];

            Some(Rc::new(MacDisplay(screen_number)))
        }
    }

    fn mouse_position(&self) -> Point<Pixels> {
        let position = unsafe {
            self.0
                .lock()
                .native_window
                .mouseLocationOutsideOfEventStream()
        };
        convert_mouse_position(position, self.content_size().height)
    }

    fn modifiers(&self) -> Modifiers {
        unsafe {
            let modifiers: NSEventModifierFlags = msg_send![class!(NSEvent), modifierFlags];

            let control = modifiers.contains(NSEventModifierFlags::NSControlKeyMask);
            let alt = modifiers.contains(NSEventModifierFlags::NSAlternateKeyMask);
            let shift = modifiers.contains(NSEventModifierFlags::NSShiftKeyMask);
            let command = modifiers.contains(NSEventModifierFlags::NSCommandKeyMask);
            let function = modifiers.contains(NSEventModifierFlags::NSFunctionKeyMask);

            Modifiers {
                control,
                alt,
                shift,
                platform: command,
                function,
            }
        }
    }

    fn set_input_handler(&mut self, input_handler: PlatformInputHandler) {
        self.0.as_ref().lock().input_handler = Some(input_handler);
    }

    fn take_input_handler(&mut self) -> Option<PlatformInputHandler> {
        self.0.as_ref().lock().input_handler.take()
    }

    fn prompt(
        &self,
        level: PromptLevel,
        msg: &str,
        detail: Option<&str>,
        answers: &[&str],
    ) -> Option<oneshot::Receiver<usize>> {
        // macOs applies overrides to modal window buttons after they are added.
        // Two most important for this logic are:
        // * Buttons with "Cancel" title will be displayed as the last buttons in the modal
        // * Last button added to the modal via `addButtonWithTitle` stays focused
        // * Focused buttons react on "space"/" " keypresses
        // * Usage of `keyEquivalent`, `makeFirstResponder` or `setInitialFirstResponder` does not change the focus
        //
        // See also https://developer.apple.com/documentation/appkit/nsalert/1524532-addbuttonwithtitle#discussion
        // ```
        // By default, the first button has a key equivalent of Return,
        // any button with a title of “Cancel” has a key equivalent of Escape,
        // and any button with the title “Don’t Save” has a key equivalent of Command-D (but only if it’s not the first button).
        // ```
        //
        // To avoid situations when the last element added is "Cancel" and it gets the focus
        // (hence stealing both ESC and Space shortcuts), we find and add one non-Cancel button
        // last, so it gets focus and a Space shortcut.
        // This way, "Save this file? Yes/No/Cancel"-ish modals will get all three buttons mapped with a key.
        let latest_non_cancel_label = answers
            .iter()
            .enumerate()
            .rev()
            .find(|(_, &label)| label != "Cancel")
            .filter(|&(label_index, _)| label_index > 0);

        unsafe {
            let alert: id = msg_send![class!(NSAlert), alloc];
            let alert: id = msg_send![alert, init];
            let alert_style = match level {
                PromptLevel::Info => 1,
                PromptLevel::Warning => 0,
                PromptLevel::Critical => 2,
            };
            let _: () = msg_send![alert, setAlertStyle: alert_style];
            let _: () = msg_send![alert, setMessageText: ns_string(msg)];
            if let Some(detail) = detail {
                let _: () = msg_send![alert, setInformativeText: ns_string(detail)];
            }

            for (ix, answer) in answers
                .iter()
                .enumerate()
                .filter(|&(ix, _)| Some(ix) != latest_non_cancel_label.map(|(ix, _)| ix))
            {
                let button: id = msg_send![alert, addButtonWithTitle: ns_string(answer)];
                let _: () = msg_send![button, setTag: ix as NSInteger];
            }
            if let Some((ix, answer)) = latest_non_cancel_label {
                let button: id = msg_send![alert, addButtonWithTitle: ns_string(answer)];
                let _: () = msg_send![button, setTag: ix as NSInteger];
            }

            let (done_tx, done_rx) = oneshot::channel();
            let done_tx = Cell::new(Some(done_tx));
            let block = ConcreteBlock::new(move |answer: NSInteger| {
                if let Some(done_tx) = done_tx.take() {
                    let _ = done_tx.send(answer.try_into().unwrap());
                }
            });
            let block = block.copy();
            let native_window = self.0.lock().native_window;
            let executor = self.0.lock().executor.clone();
            executor
                .spawn(async move {
                    let _: () = msg_send![
                        alert,
                        beginSheetModalForWindow: native_window
                        completionHandler: block
                    ];
                })
                .detach();

            Some(done_rx)
        }
    }

    fn activate(&self) {
        let window = self.0.lock().native_window;
        let executor = self.0.lock().executor.clone();
        executor
            .spawn(async move {
                unsafe {
                    let _: () = msg_send![window, makeKeyAndOrderFront: nil];
                }
            })
            .detach();
    }

    fn is_active(&self) -> bool {
        unsafe { self.0.lock().native_window.isKeyWindow() == YES }
    }

    // is_hovered is unused on macOS. See WindowContext::is_window_hovered.
    fn is_hovered(&self) -> bool {
        false
    }

    fn set_title(&mut self, title: &str) {
        unsafe {
            let app = NSApplication::sharedApplication(nil);
            let window = self.0.lock().native_window;
            let title = ns_string(title);
            let _: () = msg_send![app, changeWindowsItem:window title:title filename:false];
            let _: () = msg_send![window, setTitle: title];
            self.0.lock().move_traffic_light();
        }
    }

    fn set_background_appearance(&self, background_appearance: WindowBackgroundAppearance) {
        let mut this = self.0.as_ref().lock();
        this.renderer
            .update_transparency(background_appearance != WindowBackgroundAppearance::Opaque);

        let blur_radius = if background_appearance == WindowBackgroundAppearance::Blurred {
            80
        } else {
            0
        };
        let opaque = if background_appearance == WindowBackgroundAppearance::Opaque {
            YES
        } else {
            NO
        };
        unsafe {
            this.native_window.setOpaque_(opaque);
            // Shadows for transparent windows cause artifacts and performance issues
            this.native_window.setHasShadow_(opaque);
            let clear_color = if opaque == YES {
                NSColor::colorWithSRGBRed_green_blue_alpha_(nil, 0f64, 0f64, 0f64, 1f64)
            } else {
                NSColor::clearColor(nil)
            };
            this.native_window.setBackgroundColor_(clear_color);
            let window_number = this.native_window.windowNumber();
            CGSSetWindowBackgroundBlurRadius(CGSMainConnectionID(), window_number, blur_radius);
        }
    }

    fn minimize(&self) {
        let window = self.0.lock().native_window;
        unsafe {
            window.miniaturize_(nil);
        }
    }

    fn zoom(&self) {
        let this = self.0.lock();
        let window = this.native_window;
        this.executor
            .spawn(async move {
                unsafe {
                    window.zoom_(nil);
                }
            })
            .detach();
    }

    fn toggle_fullscreen(&self) {
        let this = self.0.lock();
        let window = this.native_window;
        this.executor
            .spawn(async move {
                unsafe {
                    window.toggleFullScreen_(nil);
                }
            })
            .detach();
    }

    fn is_fullscreen(&self) -> bool {
        let this = self.0.lock();
        let window = this.native_window;

        unsafe {
            window
                .styleMask()
                .contains(NSWindowStyleMask::NSFullScreenWindowMask)
        }
    }

    fn on_request_frame(&self, callback: Box<dyn FnMut()>) {
        self.0.as_ref().lock().request_frame_callback = Some(callback);
    }

    fn on_input(&self, callback: Box<dyn FnMut(PlatformInput) -> crate::DispatchEventResult>) {
        self.0.as_ref().lock().event_callback = Some(callback);
    }

    fn on_active_status_change(&self, callback: Box<dyn FnMut(bool)>) {
        self.0.as_ref().lock().activate_callback = Some(callback);
    }

    fn on_hover_status_change(&self, _: Box<dyn FnMut(bool)>) {}

    fn on_resize(&self, callback: Box<dyn FnMut(Size<Pixels>, f32)>) {
        self.0.as_ref().lock().resize_callback = Some(callback);
    }

    fn on_moved(&self, callback: Box<dyn FnMut()>) {
        self.0.as_ref().lock().moved_callback = Some(callback);
    }

    fn on_should_close(&self, callback: Box<dyn FnMut() -> bool>) {
        self.0.as_ref().lock().should_close_callback = Some(callback);
    }

    fn on_close(&self, callback: Box<dyn FnOnce()>) {
        self.0.as_ref().lock().close_callback = Some(callback);
    }

    fn on_appearance_changed(&self, callback: Box<dyn FnMut()>) {
        self.0.lock().appearance_changed_callback = Some(callback);
    }

    fn draw(&self, scene: &crate::Scene, on_complete: Option<oneshot::Sender<()>>) {
        let mut this = self.0.lock();
        this.renderer.draw(scene, on_complete);
    }

    fn sprite_atlas(&self) -> Arc<dyn PlatformAtlas> {
        self.0.lock().renderer.sprite_atlas().clone()
    }

    fn set_edited(&mut self, edited: bool) {
        unsafe {
            let window = self.0.lock().native_window;
            msg_send![window, setDocumentEdited: edited as BOOL]
        }

        // Changing the document edited state resets the traffic light position,
        // so we have to move it again.
        self.0.lock().move_traffic_light();
    }

    fn show_character_palette(&self) {
        let this = self.0.lock();
        let window = this.native_window;
        this.executor
            .spawn(async move {
                unsafe {
                    let app = NSApplication::sharedApplication(nil);
                    let _: () = msg_send![app, orderFrontCharacterPalette: window];
                }
            })
            .detach();
    }

    fn set_app_id(&mut self, _app_id: &str) {}

    fn gpu_specs(&self) -> Option<crate::GPUSpecs> {
        None
    }

<<<<<<< HEAD
    fn update_ime_position(&self, _bounds: Bounds<Pixels>) {
        unsafe {
            let input_context: id = msg_send![class!(NSTextInputContext), currentInputContext];
            let _: () = msg_send![input_context, invalidateCharacterCoordinates];
        }
=======
    fn fps(&self) -> Option<f32> {
        Some(self.0.lock().renderer.fps())
>>>>>>> 1eec601a
    }
}

impl rwh::HasWindowHandle for MacWindow {
    fn window_handle(&self) -> Result<rwh::WindowHandle<'_>, rwh::HandleError> {
        // SAFETY: The AppKitWindowHandle is a wrapper around a pointer to an NSView
        unsafe {
            Ok(rwh::WindowHandle::borrow_raw(rwh::RawWindowHandle::AppKit(
                rwh::AppKitWindowHandle::new(self.0.lock().native_view.cast()),
            )))
        }
    }
}

impl rwh::HasDisplayHandle for MacWindow {
    fn display_handle(&self) -> Result<rwh::DisplayHandle<'_>, rwh::HandleError> {
        // SAFETY: This is a no-op on macOS
        unsafe {
            Ok(rwh::DisplayHandle::borrow_raw(
                rwh::AppKitDisplayHandle::new().into(),
            ))
        }
    }
}

fn get_scale_factor(native_window: id) -> f32 {
    let factor = unsafe {
        let screen: id = msg_send![native_window, screen];
        NSScreen::backingScaleFactor(screen) as f32
    };

    // We are not certain what triggers this, but it seems that sometimes
    // this method would return 0 (https://github.com/zed-industries/zed/issues/6412)
    // It seems most likely that this would happen if the window has no screen
    // (if it is off-screen), though we'd expect to see viewDidChangeBackingProperties before
    // it was rendered for real.
    // Regardless, attempt to avoid the issue here.
    if factor == 0.0 {
        2.
    } else {
        factor
    }
}

unsafe fn get_window_state(object: &Object) -> Arc<Mutex<MacWindowState>> {
    let raw: *mut c_void = *object.get_ivar(WINDOW_STATE_IVAR);
    let rc1 = Arc::from_raw(raw as *mut Mutex<MacWindowState>);
    let rc2 = rc1.clone();
    mem::forget(rc1);
    rc2
}

unsafe fn drop_window_state(object: &Object) {
    let raw: *mut c_void = *object.get_ivar(WINDOW_STATE_IVAR);
    Arc::from_raw(raw as *mut Mutex<MacWindowState>);
}

extern "C" fn yes(_: &Object, _: Sel) -> BOOL {
    YES
}

extern "C" fn dealloc_window(this: &Object, _: Sel) {
    unsafe {
        drop_window_state(this);
        let _: () = msg_send![super(this, class!(NSWindow)), dealloc];
    }
}

extern "C" fn dealloc_view(this: &Object, _: Sel) {
    unsafe {
        drop_window_state(this);
        let _: () = msg_send![super(this, class!(NSView)), dealloc];
    }
}

extern "C" fn handle_key_equivalent(this: &Object, _: Sel, native_event: id) -> BOOL {
    handle_key_event(this, native_event, true)
}

extern "C" fn handle_key_down(this: &Object, _: Sel, native_event: id) {
    handle_key_event(this, native_event, false);
}

// Things to test if you're modifying this method:
//  U.S. layout:
//   - The IME consumes characters like 'j' and 'k', which makes paging through `less` in
//     the terminal behave incorrectly by default. This behavior should be patched by our
//     IME integration
//   - `alt-t` should open the tasks menu
//   - In vim mode, this keybinding should work:
//     ```
//        {
//          "context": "Editor && vim_mode == insert",
//          "bindings": {"j j": "vim::NormalBefore"}
//        }
//     ```
//     and typing 'j k' in insert mode with this keybinding should insert the two characters
//  Brazilian layout:
//   - `" space` should create an unmarked quote
//   - `" backspace` should delete the marked quote
//   - `" up` should insert a quote, unmark it, and move up one line
//   - `" cmd-down` should insert a quote, unmark it, and move to the end of the file
//      - NOTE: The current implementation does not move the selection to the end of the file
//   - `cmd-ctrl-space` and clicking on an emoji should type it
//  Czech (QWERTY) layout:
//   - in vim mode `option-4`  should go to end of line (same as $)
//  Japanese (Romaji) layout:
//   - type `a i left down up enter enter` should create an unmarked text "愛"
extern "C" fn handle_key_event(this: &Object, native_event: id, key_equivalent: bool) -> BOOL {
    let window_state = unsafe { get_window_state(this) };
    let mut lock = window_state.as_ref().lock();

    let window_height = lock.content_size().height;
    let event = unsafe { PlatformInput::from_native(native_event, Some(window_height)) };

    if let Some(PlatformInput::KeyDown(mut event)) = event {
        // For certain keystrokes, macOS will first dispatch a "key equivalent" event.
        // If that event isn't handled, it will then dispatch a "key down" event. GPUI
        // makes no distinction between these two types of events, so we need to ignore
        // the "key down" event if we've already just processed its "key equivalent" version.
        if key_equivalent {
            lock.last_key_equivalent = Some(event.clone());
        } else if lock.last_key_equivalent.take().as_ref() == Some(&event) {
            return NO;
        }

        let keydown = event.keystroke.clone();
        let fn_modifier = keydown.modifiers.function;
        lock.last_ime_inputs = Some(Default::default());
        drop(lock);

        // Send the event to the input context for IME handling, unless the `fn` modifier is
        // being pressed.
        // this will call back into `insert_text`, etc.
        if !fn_modifier {
            unsafe {
                let input_context: id = msg_send![this, inputContext];
                let _: BOOL = msg_send![input_context, handleEvent: native_event];
            }
        }

        let mut handled = false;
        let mut lock = window_state.lock();
        let previous_keydown_inserted_text = lock.previous_keydown_inserted_text.take();
        let mut last_inserts = lock.last_ime_inputs.take().unwrap();
        let ime_composing = std::mem::take(&mut lock.ime_composing);

        let mut callback = lock.event_callback.take();
        drop(lock);

        let last_insert = last_inserts.pop();
        // on a brazilian keyboard typing `"` and then hitting `up` will cause two IME
        // events, one to unmark the quote, and one to send the up arrow.
        for (text, range) in last_inserts {
            send_to_input_handler(this, ImeInput::InsertText(text, range));
        }

        let is_composing =
            with_input_handler(this, |input_handler| input_handler.marked_text_range())
                .flatten()
                .is_some()
                || ime_composing;

        if let Some((text, range)) = last_insert {
            if !is_composing {
                window_state.lock().previous_keydown_inserted_text = Some(text.clone());
                if let Some(callback) = callback.as_mut() {
                    event.keystroke.ime_key = Some(text.clone());
                    handled = !callback(PlatformInput::KeyDown(event)).propagate;
                }
            }

            if !handled {
                handled = true;
                send_to_input_handler(this, ImeInput::InsertText(text, range));
            }
        } else if !is_composing {
            let is_held = event.is_held;

            if let Some(callback) = callback.as_mut() {
                handled = !callback(PlatformInput::KeyDown(event)).propagate;
            }

            if !handled && is_held {
                if let Some(text) = previous_keydown_inserted_text {
                    // macOS IME is a bit funky, and even when you've told it there's nothing to
                    // enter it will still swallow certain keys (e.g. 'f', 'j') and not others
                    // (e.g. 'n'). This is a problem for certain kinds of views, like the terminal.
                    with_input_handler(this, |input_handler| {
                        if input_handler.selected_text_range(false).is_none() {
                            handled = true;
                            input_handler.replace_text_in_range(None, &text)
                        }
                    });
                    window_state.lock().previous_keydown_inserted_text = Some(text);
                }
            }
        }

        window_state.lock().event_callback = callback;

        handled as BOOL
    } else {
        NO
    }
}

extern "C" fn handle_view_event(this: &Object, _: Sel, native_event: id) {
    let window_state = unsafe { get_window_state(this) };
    let weak_window_state = Arc::downgrade(&window_state);
    let mut lock = window_state.as_ref().lock();
    let window_height = lock.content_size().height;
    let event = unsafe { PlatformInput::from_native(native_event, Some(window_height)) };

    if let Some(mut event) = event {
        match &mut event {
            PlatformInput::MouseDown(
                event @ MouseDownEvent {
                    button: MouseButton::Left,
                    modifiers: Modifiers { control: true, .. },
                    ..
                },
            ) => {
                // On mac, a ctrl-left click should be handled as a right click.
                *event = MouseDownEvent {
                    button: MouseButton::Right,
                    modifiers: Modifiers {
                        control: false,
                        ..event.modifiers
                    },
                    click_count: 1,
                    ..*event
                };
            }

            // Handles focusing click.
            PlatformInput::MouseDown(
                event @ MouseDownEvent {
                    button: MouseButton::Left,
                    ..
                },
            ) if (lock.first_mouse) => {
                *event = MouseDownEvent {
                    first_mouse: true,
                    ..*event
                };
                lock.first_mouse = false;
            }

            // Because we map a ctrl-left_down to a right_down -> right_up let's ignore
            // the ctrl-left_up to avoid having a mismatch in button down/up events if the
            // user is still holding ctrl when releasing the left mouse button
            PlatformInput::MouseUp(
                event @ MouseUpEvent {
                    button: MouseButton::Left,
                    modifiers: Modifiers { control: true, .. },
                    ..
                },
            ) => {
                *event = MouseUpEvent {
                    button: MouseButton::Right,
                    modifiers: Modifiers {
                        control: false,
                        ..event.modifiers
                    },
                    click_count: 1,
                    ..*event
                };
            }

            _ => {}
        };

        match &event {
            PlatformInput::MouseMove(
                event @ MouseMoveEvent {
                    pressed_button: Some(_),
                    ..
                },
            ) => {
                // Synthetic drag is used for selecting long buffer contents while buffer is being scrolled.
                // External file drag and drop is able to emit its own synthetic mouse events which will conflict
                // with these ones.
                if !lock.external_files_dragged {
                    lock.synthetic_drag_counter += 1;
                    let executor = lock.executor.clone();
                    executor
                        .spawn(synthetic_drag(
                            weak_window_state,
                            lock.synthetic_drag_counter,
                            event.clone(),
                        ))
                        .detach();
                }
            }

            PlatformInput::MouseUp(MouseUpEvent { .. }) => {
                lock.synthetic_drag_counter += 1;
            }

            PlatformInput::ModifiersChanged(ModifiersChangedEvent { modifiers }) => {
                // Only raise modifiers changed event when they have actually changed
                if let Some(PlatformInput::ModifiersChanged(ModifiersChangedEvent {
                    modifiers: prev_modifiers,
                })) = &lock.previous_modifiers_changed_event
                {
                    if prev_modifiers == modifiers {
                        return;
                    }
                }

                lock.previous_modifiers_changed_event = Some(event.clone());
            }

            _ => {}
        }

        if let Some(mut callback) = lock.event_callback.take() {
            drop(lock);
            callback(event);
            window_state.lock().event_callback = Some(callback);
        }
    }
}

// Allows us to receive `cmd-.` (the shortcut for closing a dialog)
// https://bugs.eclipse.org/bugs/show_bug.cgi?id=300620#c6
extern "C" fn cancel_operation(this: &Object, _sel: Sel, _sender: id) {
    let window_state = unsafe { get_window_state(this) };
    let mut lock = window_state.as_ref().lock();

    let keystroke = Keystroke {
        modifiers: Default::default(),
        key: ".".into(),
        ime_key: None,
    };
    let event = PlatformInput::KeyDown(KeyDownEvent {
        keystroke: keystroke.clone(),
        is_held: false,
    });

    if let Some(mut callback) = lock.event_callback.take() {
        drop(lock);
        callback(event);
        window_state.lock().event_callback = Some(callback);
    }
}

extern "C" fn window_did_change_occlusion_state(this: &Object, _: Sel, _: id) {
    let window_state = unsafe { get_window_state(this) };
    let lock = &mut *window_state.lock();
    unsafe {
        if lock
            .native_window
            .occlusionState()
            .contains(NSWindowOcclusionState::NSWindowOcclusionStateVisible)
        {
            lock.start_display_link();
        } else {
            lock.stop_display_link();
        }
    }
}

extern "C" fn window_did_resize(this: &Object, _: Sel, _: id) {
    let window_state = unsafe { get_window_state(this) };
    window_state.as_ref().lock().move_traffic_light();
}

extern "C" fn window_will_enter_fullscreen(this: &Object, _: Sel, _: id) {
    let window_state = unsafe { get_window_state(this) };
    let mut lock = window_state.as_ref().lock();
    lock.fullscreen_restore_bounds = lock.bounds();
}

extern "C" fn window_did_move(this: &Object, _: Sel, _: id) {
    let window_state = unsafe { get_window_state(this) };
    let mut lock = window_state.as_ref().lock();
    if let Some(mut callback) = lock.moved_callback.take() {
        drop(lock);
        callback();
        window_state.lock().moved_callback = Some(callback);
    }
}

extern "C" fn window_did_change_screen(this: &Object, _: Sel, _: id) {
    let window_state = unsafe { get_window_state(this) };
    let mut lock = window_state.as_ref().lock();
    lock.start_display_link();
}

extern "C" fn window_did_change_key_status(this: &Object, selector: Sel, _: id) {
    let window_state = unsafe { get_window_state(this) };
    let lock = window_state.lock();
    let is_active = unsafe { lock.native_window.isKeyWindow() == YES };

    // When opening a pop-up while the application isn't active, Cocoa sends a spurious
    // `windowDidBecomeKey` message to the previous key window even though that window
    // isn't actually key. This causes a bug if the application is later activated while
    // the pop-up is still open, making it impossible to activate the previous key window
    // even if the pop-up gets closed. The only way to activate it again is to de-activate
    // the app and re-activate it, which is a pretty bad UX.
    // The following code detects the spurious event and invokes `resignKeyWindow`:
    // in theory, we're not supposed to invoke this method manually but it balances out
    // the spurious `becomeKeyWindow` event and helps us work around that bug.
    if selector == sel!(windowDidBecomeKey:) && !is_active {
        unsafe {
            let _: () = msg_send![lock.native_window, resignKeyWindow];
            return;
        }
    }

    let executor = lock.executor.clone();
    drop(lock);
    executor
        .spawn(async move {
            let mut lock = window_state.as_ref().lock();
            if let Some(mut callback) = lock.activate_callback.take() {
                drop(lock);
                callback(is_active);
                window_state.lock().activate_callback = Some(callback);
            };
        })
        .detach();
}

extern "C" fn window_should_close(this: &Object, _: Sel, _: id) -> BOOL {
    let window_state = unsafe { get_window_state(this) };
    let mut lock = window_state.as_ref().lock();
    if let Some(mut callback) = lock.should_close_callback.take() {
        drop(lock);
        let should_close = callback();
        window_state.lock().should_close_callback = Some(callback);
        should_close as BOOL
    } else {
        YES
    }
}

extern "C" fn close_window(this: &Object, _: Sel) {
    unsafe {
        let close_callback = {
            let window_state = get_window_state(this);
            let mut lock = window_state.as_ref().lock();
            lock.close_callback.take()
        };

        if let Some(callback) = close_callback {
            callback();
        }

        let _: () = msg_send![super(this, class!(NSWindow)), close];
    }
}

extern "C" fn make_backing_layer(this: &Object, _: Sel) -> id {
    let window_state = unsafe { get_window_state(this) };
    let window_state = window_state.as_ref().lock();
    window_state.renderer.layer_ptr() as id
}

extern "C" fn view_did_change_backing_properties(this: &Object, _: Sel) {
    let window_state = unsafe { get_window_state(this) };
    let mut lock = window_state.as_ref().lock();

    let scale_factor = lock.scale_factor();
    let size = lock.content_size();
    let drawable_size = size.to_device_pixels(scale_factor);
    unsafe {
        let _: () = msg_send![
            lock.renderer.layer(),
            setContentsScale: scale_factor as f64
        ];
    }

    lock.renderer.update_drawable_size(drawable_size);

    if let Some(mut callback) = lock.resize_callback.take() {
        let content_size = lock.content_size();
        let scale_factor = lock.scale_factor();
        drop(lock);
        callback(content_size, scale_factor);
        window_state.as_ref().lock().resize_callback = Some(callback);
    };
}

extern "C" fn set_frame_size(this: &Object, _: Sel, size: NSSize) {
    let window_state = unsafe { get_window_state(this) };
    let mut lock = window_state.as_ref().lock();

    let new_size = Size::<Pixels>::from(size);
    if lock.content_size() == new_size {
        return;
    }

    unsafe {
        let _: () = msg_send![super(this, class!(NSView)), setFrameSize: size];
    }

    let scale_factor = lock.scale_factor();
    let drawable_size = new_size.to_device_pixels(scale_factor);
    lock.renderer.update_drawable_size(drawable_size);

    if let Some(mut callback) = lock.resize_callback.take() {
        let content_size = lock.content_size();
        let scale_factor = lock.scale_factor();
        drop(lock);
        callback(content_size, scale_factor);
        window_state.lock().resize_callback = Some(callback);
    };
}

extern "C" fn display_layer(this: &Object, _: Sel, _: id) {
    let window_state = unsafe { get_window_state(this) };
    let mut lock = window_state.lock();
    if let Some(mut callback) = lock.request_frame_callback.take() {
        #[cfg(not(feature = "macos-blade"))]
        lock.renderer.set_presents_with_transaction(true);
        lock.stop_display_link();
        drop(lock);
        callback();

        let mut lock = window_state.lock();
        lock.request_frame_callback = Some(callback);
        #[cfg(not(feature = "macos-blade"))]
        lock.renderer.set_presents_with_transaction(false);
        lock.start_display_link();
    }
}

unsafe extern "C" fn step(view: *mut c_void) {
    let view = view as id;
    let window_state = unsafe { get_window_state(&*view) };
    let mut lock = window_state.lock();

    if let Some(mut callback) = lock.request_frame_callback.take() {
        drop(lock);
        callback();
        window_state.lock().request_frame_callback = Some(callback);
    }
}

extern "C" fn valid_attributes_for_marked_text(_: &Object, _: Sel) -> id {
    unsafe { msg_send![class!(NSArray), array] }
}

extern "C" fn has_marked_text(this: &Object, _: Sel) -> BOOL {
    let has_marked_text_result =
        with_input_handler(this, |input_handler| input_handler.marked_text_range()).flatten();

    has_marked_text_result.is_some() as BOOL
}

extern "C" fn marked_range(this: &Object, _: Sel) -> NSRange {
    let marked_range_result =
        with_input_handler(this, |input_handler| input_handler.marked_text_range()).flatten();

    marked_range_result.map_or(NSRange::invalid(), |range| range.into())
}

extern "C" fn selected_range(this: &Object, _: Sel) -> NSRange {
    let selected_range_result = with_input_handler(this, |input_handler| {
        input_handler.selected_text_range(false)
    })
    .flatten();

    selected_range_result.map_or(NSRange::invalid(), |selection| selection.range.into())
}

extern "C" fn first_rect_for_character_range(
    this: &Object,
    _: Sel,
    range: NSRange,
    _: id,
) -> NSRect {
    let frame: NSRect = unsafe {
        let state = get_window_state(this);
        let lock = state.lock();
        let mut frame = NSWindow::frame(lock.native_window);
        let content_layout_rect: CGRect = msg_send![lock.native_window, contentLayoutRect];
        frame.origin.y -= frame.size.height - content_layout_rect.size.height;
        frame
    };
    with_input_handler(this, |input_handler| {
        input_handler.bounds_for_range(range.to_range()?)
    })
    .flatten()
    .map_or(
        NSRect::new(NSPoint::new(0., 0.), NSSize::new(0., 0.)),
        |bounds| {
            NSRect::new(
                NSPoint::new(
                    frame.origin.x + bounds.origin.x.0 as f64,
                    frame.origin.y + frame.size.height
                        - bounds.origin.y.0 as f64
                        - bounds.size.height.0 as f64,
                ),
                NSSize::new(bounds.size.width.0 as f64, bounds.size.height.0 as f64),
            )
        },
    )
}

extern "C" fn insert_text(this: &Object, _: Sel, text: id, replacement_range: NSRange) {
    unsafe {
        let is_attributed_string: BOOL =
            msg_send![text, isKindOfClass: [class!(NSAttributedString)]];
        let text: id = if is_attributed_string == YES {
            msg_send![text, string]
        } else {
            text
        };

        let text = text.to_str();
        let replacement_range = replacement_range.to_range();
        send_to_input_handler(
            this,
            ImeInput::InsertText(text.to_string(), replacement_range),
        );
    }
}

extern "C" fn set_marked_text(
    this: &Object,
    _: Sel,
    text: id,
    selected_range: NSRange,
    replacement_range: NSRange,
) {
    unsafe {
        let is_attributed_string: BOOL =
            msg_send![text, isKindOfClass: [class!(NSAttributedString)]];
        let text: id = if is_attributed_string == YES {
            msg_send![text, string]
        } else {
            text
        };
        let selected_range = selected_range.to_range();
        let replacement_range = replacement_range.to_range();
        let text = text.to_str();

        send_to_input_handler(
            this,
            ImeInput::SetMarkedText(text.to_string(), replacement_range, selected_range),
        );
    }
}
extern "C" fn unmark_text(this: &Object, _: Sel) {
    send_to_input_handler(this, ImeInput::UnmarkText);
}

extern "C" fn attributed_substring_for_proposed_range(
    this: &Object,
    _: Sel,
    range: NSRange,
    _actual_range: *mut c_void,
) -> id {
    with_input_handler(this, |input_handler| {
        let range = range.to_range()?;
        if range.is_empty() {
            return None;
        }

        let selected_text = input_handler.text_for_range(range.clone())?;
        unsafe {
            let string: id = msg_send![class!(NSAttributedString), alloc];
            let string: id = msg_send![string, initWithString: ns_string(&selected_text)];
            Some(string)
        }
    })
    .flatten()
    .unwrap_or(nil)
}

extern "C" fn do_command_by_selector(_: &Object, _: Sel, _: Sel) {}

extern "C" fn view_did_change_effective_appearance(this: &Object, _: Sel) {
    unsafe {
        let state = get_window_state(this);
        let mut lock = state.as_ref().lock();
        if let Some(mut callback) = lock.appearance_changed_callback.take() {
            drop(lock);
            callback();
            state.lock().appearance_changed_callback = Some(callback);
        }
    }
}

extern "C" fn accepts_first_mouse(this: &Object, _: Sel, _: id) -> BOOL {
    let window_state = unsafe { get_window_state(this) };
    let mut lock = window_state.as_ref().lock();
    lock.first_mouse = true;
    YES
}

extern "C" fn dragging_entered(this: &Object, _: Sel, dragging_info: id) -> NSDragOperation {
    let window_state = unsafe { get_window_state(this) };
    let position = drag_event_position(&window_state, dragging_info);
    let paths = external_paths_from_event(dragging_info);
    if let Some(event) =
        paths.map(|paths| PlatformInput::FileDrop(FileDropEvent::Entered { position, paths }))
    {
        if send_new_event(&window_state, event) {
            window_state.lock().external_files_dragged = true;
            return NSDragOperationCopy;
        }
    }
    NSDragOperationNone
}

extern "C" fn dragging_updated(this: &Object, _: Sel, dragging_info: id) -> NSDragOperation {
    let window_state = unsafe { get_window_state(this) };
    let position = drag_event_position(&window_state, dragging_info);
    if send_new_event(
        &window_state,
        PlatformInput::FileDrop(FileDropEvent::Pending { position }),
    ) {
        NSDragOperationCopy
    } else {
        NSDragOperationNone
    }
}

extern "C" fn dragging_exited(this: &Object, _: Sel, _: id) {
    let window_state = unsafe { get_window_state(this) };
    send_new_event(
        &window_state,
        PlatformInput::FileDrop(FileDropEvent::Exited),
    );
    window_state.lock().external_files_dragged = false;
}

extern "C" fn perform_drag_operation(this: &Object, _: Sel, dragging_info: id) -> BOOL {
    let window_state = unsafe { get_window_state(this) };
    let position = drag_event_position(&window_state, dragging_info);
    if send_new_event(
        &window_state,
        PlatformInput::FileDrop(FileDropEvent::Submit { position }),
    ) {
        YES
    } else {
        NO
    }
}

fn external_paths_from_event(dragging_info: *mut Object) -> Option<ExternalPaths> {
    let mut paths = SmallVec::new();
    let pasteboard: id = unsafe { msg_send![dragging_info, draggingPasteboard] };
    let filenames = unsafe { NSPasteboard::propertyListForType(pasteboard, NSFilenamesPboardType) };
    if filenames == nil {
        return None;
    }
    for file in unsafe { filenames.iter() } {
        let path = unsafe {
            let f = NSString::UTF8String(file);
            CStr::from_ptr(f).to_string_lossy().into_owned()
        };
        paths.push(PathBuf::from(path))
    }
    Some(ExternalPaths(paths))
}

extern "C" fn conclude_drag_operation(this: &Object, _: Sel, _: id) {
    let window_state = unsafe { get_window_state(this) };
    send_new_event(
        &window_state,
        PlatformInput::FileDrop(FileDropEvent::Exited),
    );
}

async fn synthetic_drag(
    window_state: Weak<Mutex<MacWindowState>>,
    drag_id: usize,
    event: MouseMoveEvent,
) {
    loop {
        Timer::after(Duration::from_millis(16)).await;
        if let Some(window_state) = window_state.upgrade() {
            let mut lock = window_state.lock();
            if lock.synthetic_drag_counter == drag_id {
                if let Some(mut callback) = lock.event_callback.take() {
                    drop(lock);
                    callback(PlatformInput::MouseMove(event.clone()));
                    window_state.lock().event_callback = Some(callback);
                }
            } else {
                break;
            }
        }
    }
}

fn send_new_event(window_state_lock: &Mutex<MacWindowState>, e: PlatformInput) -> bool {
    let window_state = window_state_lock.lock().event_callback.take();
    if let Some(mut callback) = window_state {
        callback(e);
        window_state_lock.lock().event_callback = Some(callback);
        true
    } else {
        false
    }
}

fn drag_event_position(window_state: &Mutex<MacWindowState>, dragging_info: id) -> Point<Pixels> {
    let drag_location: NSPoint = unsafe { msg_send![dragging_info, draggingLocation] };
    convert_mouse_position(drag_location, window_state.lock().content_size().height)
}

fn with_input_handler<F, R>(window: &Object, f: F) -> Option<R>
where
    F: FnOnce(&mut PlatformInputHandler) -> R,
{
    let window_state = unsafe { get_window_state(window) };
    let mut lock = window_state.as_ref().lock();
    if let Some(mut input_handler) = lock.input_handler.take() {
        drop(lock);
        let result = f(&mut input_handler);
        window_state.lock().input_handler = Some(input_handler);
        Some(result)
    } else {
        None
    }
}

fn send_to_input_handler(window: &Object, ime: ImeInput) {
    unsafe {
        let window_state = get_window_state(window);
        let mut lock = window_state.lock();

        if let Some(mut input_handler) = lock.input_handler.take() {
            match ime {
                ImeInput::InsertText(text, range) => {
                    if let Some(ime_input) = lock.last_ime_inputs.as_mut() {
                        ime_input.push((text, range));
                        lock.input_handler = Some(input_handler);
                        return;
                    }
                    drop(lock);
                    input_handler.replace_text_in_range(range, &text)
                }
                ImeInput::SetMarkedText(text, range, marked_range) => {
                    lock.ime_composing = true;
                    drop(lock);
                    input_handler.replace_and_mark_text_in_range(range, &text, marked_range)
                }
                ImeInput::UnmarkText => {
                    drop(lock);
                    input_handler.unmark_text()
                }
            }
            window_state.lock().input_handler = Some(input_handler);
        } else {
            match ime {
                ImeInput::InsertText(text, range) => {
                    if let Some(ime_input) = lock.last_ime_inputs.as_mut() {
                        ime_input.push((text, range));
                    }
                }
                _ => {}
            }
        }
    }
}

unsafe fn display_id_for_screen(screen: id) -> CGDirectDisplayID {
    let device_description = NSScreen::deviceDescription(screen);
    let screen_number_key: id = NSString::alloc(nil).init_str("NSScreenNumber");
    let screen_number = device_description.objectForKey_(screen_number_key);
    let screen_number: NSUInteger = msg_send![screen_number, unsignedIntegerValue];
    screen_number as CGDirectDisplayID
}<|MERGE_RESOLUTION|>--- conflicted
+++ resolved
@@ -1120,16 +1120,15 @@
         None
     }
 
-<<<<<<< HEAD
     fn update_ime_position(&self, _bounds: Bounds<Pixels>) {
         unsafe {
             let input_context: id = msg_send![class!(NSTextInputContext), currentInputContext];
             let _: () = msg_send![input_context, invalidateCharacterCoordinates];
         }
-=======
+    }
+
     fn fps(&self) -> Option<f32> {
         Some(self.0.lock().renderer.fps())
->>>>>>> 1eec601a
     }
 }
 
